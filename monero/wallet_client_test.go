package monero

import (
	"context"
	"os"
	"path"
	"testing"

	"github.com/stretchr/testify/require"

	"github.com/athanorlabs/atomic-swap/common"
	mcrypto "github.com/athanorlabs/atomic-swap/crypto/monero"
)

var moneroWalletRPCPath = path.Join("..", "monero-bin", "monero-wallet-rpc")

func TestClient_Transfer(t *testing.T) {
	amount := common.MoneroToPiconero(10) // 1k monero

	cXMRMaker := CreateWalletClient(t)
	MineMinXMRBalance(t, cXMRMaker, amount+common.MoneroToPiconero(0.1)) // add a little extra for fees

	balance := GetBalance(t, cXMRMaker)
	t.Logf("Bob's initial balance: bal=%d unlocked=%d blocks-to-unlock=%d",
		balance.Balance, balance.UnlockedBalance, balance.BlocksToUnlock)
	require.Greater(t, balance.UnlockedBalance, uint64(amount))

	kpA, err := mcrypto.GenerateKeys()
	require.NoError(t, err)

	kpB, err := mcrypto.GenerateKeys()
	require.NoError(t, err)

	abAddress := mcrypto.SumSpendAndViewKeys(kpA.PublicKeyPair(), kpB.PublicKeyPair()).Address(common.Mainnet)
	vkABPriv := mcrypto.SumPrivateViewKeys(kpA.ViewKey(), kpB.ViewKey())

	// Transfer from Bob's account to the Alice+Bob swap account
	transResp, err := cXMRMaker.Transfer(abAddress, 0, uint64(amount))
	require.NoError(t, err)
	t.Logf("Bob sent %f (+fee %f) XMR to A+B address with TX ID %s",
		common.PiconeroAmount(transResp.Amount).AsMonero(), common.PiconeroAmount(transResp.Fee).AsMonero(),
		transResp.TxHash)
	require.NoError(t, err)
	transfer, err := cXMRMaker.WaitForReceipt(&WaitForReceiptRequest{
		Ctx:              context.Background(),
		TxID:             transResp.TxHash,
		DestAddr:         abAddress,
		NumConfirmations: MinSpendConfirmations,
		AccountIdx:       0,
	})
	require.NoError(t, err)
	require.GreaterOrEqual(t, transfer.Confirmations, uint64(MinSpendConfirmations))
	t.Logf("Bob's TX was mined at height %d with %d confirmations", transfer.Height, transfer.Confirmations)
	cXMRMaker.Close() // Done with bob, make sure no one uses him again

	// Establish Alice's primary wallet
	alicePrimaryWallet := "test-swap-wallet"
	cXMRTaker, err := NewWalletClient(&WalletClientConf{
		Env:                 common.Development,
		WalletFilePath:      path.Join(t.TempDir(), "wallet", alicePrimaryWallet),
		MoneroWalletRPCPath: moneroWalletRPCPath,
	})
	require.NoError(t, err)
	addrResp, err := cXMRTaker.GetAddress(0)
	require.NoError(t, err)
	alicePrimaryAddr := mcrypto.Address(addrResp.Address)

	// Alice generates a view-only wallet for A+B to confirm that Bob sent the funds
	viewWalletName := "test-view-wallet"
	err = cXMRTaker.GenerateViewOnlyWalletFromKeys(vkABPriv, abAddress, transfer.Height, viewWalletName, "")
	require.NoError(t, err)

	// Verify that generateFromKeys closed Alice's primary wallet and opened the new A+B
	// view wallet by checking the address of the current wallet
	addrResp, err = cXMRTaker.GetAddress(0)
	require.NoError(t, err)
	require.Equal(t, abAddress, mcrypto.Address(addrResp.Address))

	balance = GetBalance(t, cXMRTaker)
	height, err := cXMRTaker.GetHeight()
	require.NoError(t, err)
	t.Logf("A+B View-Only wallet balance: bal=%d unlocked=%d blocks-to-unlock=%d, cur-height=%d",
		balance.Balance, balance.UnlockedBalance, balance.BlocksToUnlock, height)
	require.Zero(t, balance.BlocksToUnlock)
	require.Equal(t, balance.UnlockedBalance, balance.Balance)
	require.Equal(t, balance.UnlockedBalance, uint64(amount))

	// At this point Alice has received the key from Bob to create an A+B spend wallet.
	// She'll now sweep the funds from the A+B spend wallet into her primary wallet.
	spendWalletName := "test-spend-wallet"
	// TODO: Can we convert View-only wallet into spend wallet if it is the same wallet?
	skAKPriv := mcrypto.SumPrivateSpendKeys(kpA.SpendKey(), kpB.SpendKey())
	err = cXMRTaker.(*walletClient).generateFromKeys(skAKPriv, vkABPriv, abAddress, transfer.Height, spendWalletName, "")
	require.NoError(t, err)

	balance = GetBalance(t, cXMRTaker)
	// Verify that the spend wallet, like the view-only wallet, has the exact amount expected in it
	require.Equal(t, balance.UnlockedBalance, uint64(amount))

	// Alice transfers from A+B spend wallet to her primary wallet's address
	sweepResp, err := cXMRTaker.SweepAll(alicePrimaryAddr, 0)
	require.NoError(t, err)
	t.Logf("%#v", sweepResp)
	require.Len(t, sweepResp.TxHashList, 1) // In our case, it should always be a single transaction
	sweepTxID := sweepResp.TxHashList[0]
	sweepAmount := sweepResp.AmountList[0]
	sweepFee := sweepResp.FeeList[0]

	t.Logf("Sweep of A+B wallet sent %d with fees %d to Alice's primary wallet",
		sweepAmount, sweepFee)
	require.Equal(t, uint64(amount), sweepAmount+sweepFee)

	transfer, err = cXMRTaker.WaitForReceipt(&WaitForReceiptRequest{
		Ctx:              context.Background(),
		TxID:             sweepTxID,
		DestAddr:         alicePrimaryAddr,
		NumConfirmations: 2,
		AccountIdx:       0,
	})
	require.NoError(t, err)
	require.Equal(t, sweepFee, transfer.Fee)
	require.Equal(t, sweepAmount, transfer.Amount)
	t.Logf("Alice's sweep transactions was mined at height %d with %d confirmations",
		transfer.Height, transfer.Confirmations)

	// Verify zero balance of A+B wallet after sweep
	balance = GetBalance(t, cXMRTaker)
	require.Equal(t, balance.Balance, uint64(0))

	// Switch Alice back to her primary wallet
	require.NoError(t, cXMRTaker.OpenWallet(alicePrimaryWallet, ""))

	balance = GetBalance(t, cXMRTaker)
	t.Logf("Alice's primary wallet after sweep: bal=%d unlocked=%d blocks-to-unlock=%d",
		balance.Balance, balance.UnlockedBalance, balance.BlocksToUnlock)
	require.Equal(t, balance.Balance, sweepAmount)
}

func Test_walletClient_SweepAll_nothingToSweepReturnsError(t *testing.T) {
	emptyWallet := CreateWalletClient(t)
	takerWallet := CreateWalletClient(t)

	addrResp, err := takerWallet.GetAddress(0)
	require.NoError(t, err)
	destAddr := mcrypto.Address(addrResp.Address)

	_, err = emptyWallet.SweepAll(destAddr, 0)
	require.ErrorContains(t, err, "No unlocked balance in the specified account")
}

func TestClient_CloseWallet(t *testing.T) {
	password := t.Name()
	c, err := NewWalletClient(&WalletClientConf{
		Env:                 common.Development,
		WalletFilePath:      path.Join(t.TempDir(), "wallet", "test-wallet"),
		WalletPassword:      password,
		MoneroWalletRPCPath: moneroWalletRPCPath,
	})
	require.NoError(t, err)
	defer c.Close()

	err = c.CloseWallet()
	require.NoError(t, err)

	err = c.OpenWallet("test-wallet", password)
	require.NoError(t, err)
}

func TestClient_GetAccounts(t *testing.T) {
	c, err := NewWalletClient(&WalletClientConf{
		Env:                 common.Development,
		WalletFilePath:      path.Join(t.TempDir(), "wallet", "test-wallet"),
		MoneroWalletRPCPath: moneroWalletRPCPath,
	})
	require.NoError(t, err)
	defer c.Close()
	resp, err := c.GetAccounts()
	require.NoError(t, err)
	require.Equal(t, 1, len(resp.SubaddressAccounts))
}

func TestClient_GetHeight(t *testing.T) {
	c, err := NewWalletClient(&WalletClientConf{
		Env:                 common.Development,
		WalletFilePath:      path.Join(t.TempDir(), "wallet", "test-wallet"),
		MoneroWalletRPCPath: moneroWalletRPCPath,
	})
	require.NoError(t, err)
	defer c.Close()

	require.NoError(t, c.Refresh())
	walletHeight, err := c.GetHeight()
	require.NoError(t, err)
	chainHeight, err := c.GetChainHeight()
	require.NoError(t, err)
	require.GreaterOrEqual(t, chainHeight, walletHeight)
	require.LessOrEqual(t, chainHeight-walletHeight, uint64(2))
}

func TestCallGenerateFromKeys(t *testing.T) {
	kp, err := mcrypto.GenerateKeys()
	require.NoError(t, err)

	c, err := NewWalletClient(&WalletClientConf{
		Env:                 common.Development,
		WalletFilePath:      path.Join(t.TempDir(), "wallet", "not-used"),
		MoneroWalletRPCPath: moneroWalletRPCPath,
	})
	require.NoError(t, err)
	defer c.Close()

	height, err := c.GetHeight()
	require.NoError(t, err)

	addr, err := c.GetAddress(0)
	require.NoError(t, err)
	t.Logf("Address %s", addr.Address)

	// initial wallet automatically closed when a new wallet is opened
	err = c.(*walletClient).generateFromKeys(
		kp.SpendKey(),
		kp.ViewKey(),
		kp.Address(common.Mainnet),
		height,
		"swap-deposit-wallet",
		"",
	)
	require.NoError(t, err)

	addr, err = c.GetAddress(0)
	require.NoError(t, err)
	t.Logf("Address %s", addr.Address)
}

func Test_getMoneroWalletRPCBin(t *testing.T) {
	wd, err := os.Getwd()
	require.NoError(t, err)
	defer os.Chdir(wd)
	os.Chdir("..")
	walletRPCPath, err := getMoneroWalletRPCBin()
	require.NoError(t, err)
	// monero-bin/monero-wallet-rpc should take precedence over any monero-wallet-rpc in
	// the user's path if the relative path to the binary exists.
	require.Equal(t, "monero-bin/monero-wallet-rpc", walletRPCPath)
}

<<<<<<< HEAD
func Test_validateMonerodConfigs(t *testing.T) {
	// If we add some mainnet nodes to our common config defaults, update the slice below with common.Mainnet
	for _, env := range []common.Environment{common.Development, common.Stagenet} {
		// findWorkingNode tests validateMonerodNode
		node, err := findWorkingNode(common.Development, common.ConfigDefaultsForEnv(common.Development).MoneroNodes)
		require.NoError(t, err, "env=%s", env)
		require.NotNil(t, node)
	}

=======
func Test_validateMonerodConfig_devSuccess(t *testing.T) {
	err := validateMonerodConfig(common.Development, "127.0.0.1", common.DefaultMoneroDaemonDevPort)
	require.NoError(t, err)
}

func Test_validateMonerodConfig_stagenetSuccess(t *testing.T) {
	t.Skip("skip for now b/c public node is down")
	host := "node.sethforprivacy.com"
	err := validateMonerodConfig(common.Stagenet, host, 38089)
	require.NoError(t, err)
}

func Test_validateMonerodConfig_mainnetSuccess(t *testing.T) {
	t.Skip("skip for now b/c public node is down")
	host := "node.sethforprivacy.com"
	err := validateMonerodConfig(common.Mainnet, host, 18089)
	require.NoError(t, err)
>>>>>>> ed15ed9c
}

func Test_validateMonerodConfig_misMatchedEnv(t *testing.T) {
	node := &common.MoneroNode{
		Host: "127.0.0.1",
		Port: common.DefaultMoneroDaemonDevPort,
	}
	err := validateMonerodNode(common.Mainnet, node)
	require.Error(t, err)
	require.Contains(t, err.Error(), "is not a mainnet node")
}

func Test_validateMonerodConfig_invalidPort(t *testing.T) {
	nonUsedPort, err := getFreeTCPPort()
	require.NoError(t, err)
	node := &common.MoneroNode{
		Host: "127.0.0.1",
		Port: nonUsedPort,
	}
	err = validateMonerodNode(common.Development, node)
	require.Error(t, err)
	require.Contains(t, err.Error(), "connection refused")
}

func Test_walletClient_waitForConfirmations_contextCancelled(t *testing.T) {
	amount := common.MoneroToPiconero(10) // 1k monero
	destAddr := mcrypto.Address(blockRewardAddress)

	c := CreateWalletClient(t)
	MineMinXMRBalance(t, c, amount+common.MoneroToPiconero(0.1)) // add a little extra for fees

	transResp, err := c.Transfer(destAddr, 0, uint64(amount))
	require.NoError(t, err)

	ctx, cancel := context.WithCancel(context.Background())
	cancel()

	_, err = c.WaitForReceipt(&WaitForReceiptRequest{
		Ctx:              ctx,
		TxID:             transResp.TxHash,
		DestAddr:         destAddr,
		NumConfirmations: 999999999, // wait for a number of confirmations that would take a long time
		AccountIdx:       0,
	})
	require.ErrorIs(t, err, context.Canceled)
}<|MERGE_RESOLUTION|>--- conflicted
+++ resolved
@@ -244,35 +244,15 @@
 	require.Equal(t, "monero-bin/monero-wallet-rpc", walletRPCPath)
 }
 
-<<<<<<< HEAD
 func Test_validateMonerodConfigs(t *testing.T) {
 	// If we add some mainnet nodes to our common config defaults, update the slice below with common.Mainnet
 	for _, env := range []common.Environment{common.Development, common.Stagenet} {
+		nodes := common.ConfigDefaultsForEnv(common.Development).MoneroNodes
 		// findWorkingNode tests validateMonerodNode
-		node, err := findWorkingNode(common.Development, common.ConfigDefaultsForEnv(common.Development).MoneroNodes)
+		node, err := findWorkingNode(common.Development, nodes)
 		require.NoError(t, err, "env=%s", env)
 		require.NotNil(t, node)
 	}
-
-=======
-func Test_validateMonerodConfig_devSuccess(t *testing.T) {
-	err := validateMonerodConfig(common.Development, "127.0.0.1", common.DefaultMoneroDaemonDevPort)
-	require.NoError(t, err)
-}
-
-func Test_validateMonerodConfig_stagenetSuccess(t *testing.T) {
-	t.Skip("skip for now b/c public node is down")
-	host := "node.sethforprivacy.com"
-	err := validateMonerodConfig(common.Stagenet, host, 38089)
-	require.NoError(t, err)
-}
-
-func Test_validateMonerodConfig_mainnetSuccess(t *testing.T) {
-	t.Skip("skip for now b/c public node is down")
-	host := "node.sethforprivacy.com"
-	err := validateMonerodConfig(common.Mainnet, host, 18089)
-	require.NoError(t, err)
->>>>>>> ed15ed9c
 }
 
 func Test_validateMonerodConfig_misMatchedEnv(t *testing.T) {
