--- conflicted
+++ resolved
@@ -13,11 +13,7 @@
 // GetSwapInfoFilepath returns an info file path with the current timestamp.
 func GetSwapInfoFilepath(dataDir string, offerID string) string {
 	t := time.Now().Format(common.TimeFmtNSecs)
-<<<<<<< HEAD
-	return path.Join(dataDir, fmt.Sprintf("%s-%s", t, offerID))
-=======
-	return path.Join(dataDir, fmt.Sprintf("info-%s.json", t))
->>>>>>> 36b527a9
+	return path.Join(dataDir, fmt.Sprintf("info-%s-%s", t, offerID))
 }
 
 // GetSwapRecoveryFilepath returns an info file path with the current timestamp.
