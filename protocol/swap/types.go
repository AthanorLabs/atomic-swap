package swap

import (
	"encoding/json"
	"errors"
	"fmt"

	"github.com/Masterminds/semver/v3"

	"github.com/athanorlabs/atomic-swap/common/types"
)

var (
	// CurInfoVersion is the latest supported version of a serialised Info struct
	CurInfoVersion, _ = semver.NewVersion("0.1.0")

	errInfoVersionMissing = errors.New("required 'version' field missing in swap Info")
)

type (
	Status = types.Status //nolint:revive
)

// Info contains the details of the swap as well as its status.
type Info struct {
	Version        *semver.Version    `json:"version"`
<<<<<<< HEAD
	ID             types.Hash         `json:"offer_id"` // swap offer ID
	Provides       types.ProvidesCoin `json:"provides"`
	ProvidedAmount float64            `json:"provided_amount"`
	ReceivedAmount float64            `json:"received_amount"`
	ExchangeRate   types.ExchangeRate `json:"exchange_rate"`
	EthAsset       types.EthAsset     `json:"eth_asset"`
	Status         Status             `json:"status"`
	statusCh       chan types.Status  `json:"-"`
=======
	ID             types.Hash         `json:"offerId"` // swap offer ID
	Provides       types.ProvidesCoin `json:"provides"`
	ProvidedAmount float64            `json:"providedAmount"`
	ReceivedAmount float64            `json:"receivedAmount"`
	ExchangeRate   types.ExchangeRate `json:"exchangeRate"`
	EthAsset       types.EthAsset     `json:"ethAsset"`
	Status         Status             `json:"status"`
	// MoneroStartHeight is the Monero block number when the swap begins.
	MoneroStartHeight uint64              `json:"moneroStartHeight"`
	statusCh          <-chan types.Status `json:"-"`
>>>>>>> a813917e
}

// NewInfo creates a new *Info from the given parameters.
// Note that the swap ID is the same as the offer ID.
func NewInfo(
	id types.Hash,
	provides types.ProvidesCoin,
	providedAmount, receivedAmount float64,
	exchangeRate types.ExchangeRate,
	ethAsset types.EthAsset,
	status Status,
<<<<<<< HEAD
	statusCh chan types.Status,
=======
	moneroStartHeight uint64,
	statusCh <-chan types.Status,
>>>>>>> a813917e
) *Info {
	info := &Info{
		Version:           CurInfoVersion,
		ID:                id,
		Provides:          provides,
		ProvidedAmount:    providedAmount,
		ReceivedAmount:    receivedAmount,
		ExchangeRate:      exchangeRate,
		EthAsset:          ethAsset,
		Status:            status,
		MoneroStartHeight: moneroStartHeight,
		statusCh:          statusCh,
	}
	return info
}

// NewEmptyInfo returns an empty *Info
func NewEmptyInfo() *Info {
	return &Info{}
}

// StatusCh returns the swap's status update channel.
func (i *Info) StatusCh() chan types.Status {
	return i.statusCh
}

// SetStatus ...
func (i *Info) SetStatus(s Status) {
	i.Status = s
}

// UnmarshalInfo deserializes a JSON Info struct, checking the version for compatibility
// before attempting to deserialize the whole blob.
func UnmarshalInfo(jsonData []byte) (*Info, error) {
	ov := struct {
		Version *semver.Version `json:"version"`
	}{}
	if err := json.Unmarshal(jsonData, &ov); err != nil {
		return nil, err
	}
	if ov.Version == nil {
		return nil, errInfoVersionMissing
	}
	if ov.Version.GreaterThan(CurInfoVersion) {
		return nil, fmt.Errorf("info version %q not supported, latest is %q", ov.Version, CurInfoVersion)
	}
	info := &Info{}
	if err := json.Unmarshal(jsonData, info); err != nil {
		return nil, err
	}
	return info, nil
}<|MERGE_RESOLUTION|>--- conflicted
+++ resolved
@@ -24,16 +24,6 @@
 // Info contains the details of the swap as well as its status.
 type Info struct {
 	Version        *semver.Version    `json:"version"`
-<<<<<<< HEAD
-	ID             types.Hash         `json:"offer_id"` // swap offer ID
-	Provides       types.ProvidesCoin `json:"provides"`
-	ProvidedAmount float64            `json:"provided_amount"`
-	ReceivedAmount float64            `json:"received_amount"`
-	ExchangeRate   types.ExchangeRate `json:"exchange_rate"`
-	EthAsset       types.EthAsset     `json:"eth_asset"`
-	Status         Status             `json:"status"`
-	statusCh       chan types.Status  `json:"-"`
-=======
 	ID             types.Hash         `json:"offerId"` // swap offer ID
 	Provides       types.ProvidesCoin `json:"provides"`
 	ProvidedAmount float64            `json:"providedAmount"`
@@ -42,9 +32,8 @@
 	EthAsset       types.EthAsset     `json:"ethAsset"`
 	Status         Status             `json:"status"`
 	// MoneroStartHeight is the Monero block number when the swap begins.
-	MoneroStartHeight uint64              `json:"moneroStartHeight"`
-	statusCh          <-chan types.Status `json:"-"`
->>>>>>> a813917e
+	MoneroStartHeight uint64            `json:"moneroStartHeight"`
+	statusCh          chan types.Status `json:"-"`
 }
 
 // NewInfo creates a new *Info from the given parameters.
@@ -56,12 +45,8 @@
 	exchangeRate types.ExchangeRate,
 	ethAsset types.EthAsset,
 	status Status,
-<<<<<<< HEAD
+	moneroStartHeight uint64,
 	statusCh chan types.Status,
-=======
-	moneroStartHeight uint64,
-	statusCh <-chan types.Status,
->>>>>>> a813917e
 ) *Info {
 	info := &Info{
 		Version:           CurInfoVersion,
