--- conflicted
+++ resolved
@@ -36,17 +36,11 @@
 	EthAsset       types.EthAsset      `json:"ethAsset"`
 	Status         Status              `json:"status" validate:"required"`
 	// MoneroStartHeight is the Monero block number when the swap begins.
-<<<<<<< HEAD
-	MoneroStartHeight uint64            `json:"moneroStartHeight" validate:"required"`
-	StartTime         time.Time         `json:"startTime" validate:"required"`
-	EndTime           time.Time         `json:"endTime,omitempty"`
-	statusCh          chan types.Status `json:"-"`
-=======
-	MoneroStartHeight uint64 `json:"moneroStartHeight"`
+	MoneroStartHeight uint64 `json:"moneroStartHeight" validate:"required"`
 	// StartTime is the time at which the swap is initiated via
 	// key exchange.
 	// This may vary slightly between the maker/taker.
-	StartTime time.Time `json:"startTime"`
+	StartTime time.Time `json:"startTime" validate:"required"`
 	// EndTime is the time at which the swap completes; ie.
 	// when the node has claimed or refunded its funds.
 	EndTime *time.Time `json:"endTime,omitempty"`
@@ -62,7 +56,6 @@
 	// the ETH-maker can refund.
 	Timeout1 *time.Time        `json:"timeout1,omitempty"`
 	statusCh chan types.Status `json:"-"`
->>>>>>> b097cbbb
 }
 
 // NewInfo creates a new *Info from the given parameters.
