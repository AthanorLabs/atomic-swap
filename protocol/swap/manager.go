--- conflicted
+++ resolved
@@ -24,13 +24,14 @@
 
 // NewInfo ...
 func NewInfo(id types.Hash, provides types.ProvidesCoin, providedAmount, receivedAmount float64,
-	exchangeRate types.ExchangeRate, status Status, statusCh <-chan types.Status) *Info {
+	exchangeRate types.ExchangeRate, ethAsset types.EthAsset, status Status, statusCh <-chan types.Status) *Info {
 	info := &Info{
 		id:             id,
 		provides:       provides,
 		providedAmount: providedAmount,
 		receivedAmount: receivedAmount,
 		exchangeRate:   exchangeRate,
+		ethAsset:       ethAsset,
 		status:         status,
 		statusCh:       statusCh,
 	}
@@ -88,25 +89,6 @@
 	i.status = s
 }
 
-<<<<<<< HEAD
-// NewInfo ...
-func NewInfo(id types.Hash, provides types.ProvidesCoin, providedAmount, receivedAmount float64,
-	exchangeRate types.ExchangeRate, ethAsset types.EthAsset, status Status, statusCh <-chan types.Status) *Info {
-	info := &Info{
-		id:             id,
-		provides:       provides,
-		providedAmount: providedAmount,
-		receivedAmount: receivedAmount,
-		exchangeRate:   exchangeRate,
-		ethAsset:       ethAsset,
-		status:         status,
-		statusCh:       statusCh,
-	}
-	return info
-}
-
-=======
->>>>>>> c0b14610
 // Manager tracks current and past swaps.
 type Manager interface {
 	AddSwap(info *Info) error
