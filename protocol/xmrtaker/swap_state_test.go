--- conflicted
+++ resolved
@@ -113,14 +113,9 @@
 	return b
 }
 
-<<<<<<< HEAD
-func newTestSwapState(t *testing.T) *swapState {
-	b := newBackend(t)
-	exchangeRate := coins.ToExchangeRate(apd.New(1, 0)) // 100%
-=======
 func newTestSwapStateAndNet(t *testing.T) (*swapState, *mockNet) {
 	b, net := newBackendAndNet(t)
->>>>>>> 3ef8ae94
+	exchangeRate := coins.ToExchangeRate(apd.New(1, 0)) // 100%
 	swapState, err := newSwapStateFromStart(b, types.Hash{}, false,
 		coins.IntToWei(1), coins.NewPiconeroAmount(0), exchangeRate, types.EthAssetETH)
 	require.NoError(t, err)
