package xmrtaker

import (
	"context"
	"encoding/hex"
	"errors"
	"math/big"
	"os"
	"sync"
	"testing"
	"time"

	"github.com/ethereum/go-ethereum/accounts/abi/bind"
	ethcommon "github.com/ethereum/go-ethereum/common"
	"github.com/golang/mock/gomock"
	logging "github.com/ipfs/go-log"
	"github.com/stretchr/testify/require"

	"github.com/athanorlabs/atomic-swap/common"
	"github.com/athanorlabs/atomic-swap/common/types"
	mcrypto "github.com/athanorlabs/atomic-swap/crypto/monero"
	contracts "github.com/athanorlabs/atomic-swap/ethereum"
	"github.com/athanorlabs/atomic-swap/ethereum/extethclient"
	"github.com/athanorlabs/atomic-swap/monero"
	"github.com/athanorlabs/atomic-swap/net"
	"github.com/athanorlabs/atomic-swap/net/message"
	pcommon "github.com/athanorlabs/atomic-swap/protocol"
	"github.com/athanorlabs/atomic-swap/protocol/backend"
	pswap "github.com/athanorlabs/atomic-swap/protocol/swap"
	"github.com/athanorlabs/atomic-swap/tests"
)

var infofile = os.TempDir() + "/test.keys"

var _ = logging.SetLogLevel("xmrtaker", "debug")

type mockNet struct {
	msgMu sync.Mutex  // lock needed, as SendSwapMessage is called async from timeout handlers
	msg   net.Message // last value passed to SendSwapMessage
}

func (n *mockNet) LastSentMessage() net.Message {
	n.msgMu.Lock()
	defer n.msgMu.Unlock()
	return n.msg
}

func (n *mockNet) SendSwapMessage(msg net.Message, _ types.Hash) error {
	n.msgMu.Lock()
	defer n.msgMu.Unlock()
	n.msg = msg
	return nil
}

func (n *mockNet) CloseProtocolStream(_ types.Hash) {}

func newSwapManager(t *testing.T) pswap.Manager {
	ctrl := gomock.NewController(t)
	defer ctrl.Finish()
	db := pswap.NewMockDatabase(ctrl)
	db.EXPECT().GetAllSwaps()
	db.EXPECT().PutSwap(gomock.Any()).AnyTimes()

	sm, err := pswap.NewManager(db)
	require.NoError(t, err)
	return sm
}

func newBackend(t *testing.T) backend.Backend {
	pk := tests.GetTakerTestKey(t)
	ec, chainID := tests.NewEthClient(t)
	ctx := context.Background()

	txOpts, err := bind.NewKeyedTransactorWithChainID(pk, chainID)
	require.NoError(t, err)

	var forwarderAddress ethcommon.Address
	_, tx, contract, err := contracts.DeploySwapFactory(txOpts, ec, forwarderAddress)
	require.NoError(t, err)

	addr, err := bind.WaitDeployed(ctx, ec, tx)
	require.NoError(t, err)

	extendedEC, err := extethclient.NewEthClient(context.Background(), ec, pk)
	require.NoError(t, err)

	bcfg := &backend.Config{
		Ctx:                 context.Background(),
		MoneroClient:        monero.CreateWalletClient(t),
		EthereumClient:      extendedEC,
		Environment:         common.Development,
		SwapManager:         newSwapManager(t),
		SwapContract:        contract,
		SwapContractAddress: addr,
		Net:                 new(mockNet),
	}

	b, err := backend.NewBackend(bcfg)
	require.NoError(t, err)
	return b
}

func newTestInstance(t *testing.T) *swapState {
	b := newBackend(t)
	swapState, err := newSwapState(b, types.Hash{}, infofile, false,
		common.NewEtherAmount(1), common.MoneroAmount(0), 1, types.EthAssetETH)
	require.NoError(t, err)
	return swapState
}

func newTestInstanceWithERC20(t *testing.T, initialBalance *big.Int) (*swapState, *contracts.ERC20Mock) {
	b := newBackend(t)

	txOpts, err := b.ETH().TxOpts(b.Ctx())
	require.NoError(t, err)

	_, tx, contract, err := contracts.DeployERC20Mock(
		txOpts,
		b.ETH().Raw(),
		"Mock",
		"MOCK",
		b.ETH().Address(),
		initialBalance,
	)
	require.NoError(t, err)
	addr, err := bind.WaitDeployed(b.Ctx(), b.ETH().Raw(), tx)
	require.NoError(t, err)

	swapState, err := newSwapState(b, types.Hash{}, infofile, false,
		common.NewEtherAmount(1), common.MoneroAmount(0), 1, types.EthAsset(addr))
	require.NoError(t, err)
	return swapState, contract
}

func newTestXMRMakerSendKeysMessage(t *testing.T) (*net.SendKeysMessage, *pcommon.KeysAndProof) {
	keysAndProof, err := pcommon.GenerateKeysAndProof()
	require.NoError(t, err)

	msg := &net.SendKeysMessage{
		PublicSpendKey:     keysAndProof.PublicKeyPair.SpendKey().Hex(),
		PrivateViewKey:     keysAndProof.PrivateKeyPair.ViewKey().Hex(),
		DLEqProof:          hex.EncodeToString(keysAndProof.DLEqProof.Proof()),
		Secp256k1PublicKey: keysAndProof.Secp256k1PublicKey.String(),
		EthAddress:         "0x",
	}

	return msg, keysAndProof
}

func TestSwapState_HandleProtocolMessage_SendKeysMessage(t *testing.T) {
	s := newTestInstance(t)
	defer s.cancel()

	msg := &net.SendKeysMessage{}
	err := s.HandleProtocolMessage(msg)
	require.True(t, errors.Is(err, errMissingKeys))

	err = s.generateAndSetKeys()
	require.NoError(t, err)

	msg, xmrmakerKeysAndProof := newTestXMRMakerSendKeysMessage(t)

	err = s.HandleProtocolMessage(msg)
	require.NoError(t, err)

	resp := s.Net().(*mockNet).LastSentMessage()
	require.NotNil(t, resp)
	require.Equal(t, s.SwapTimeout(), s.t1.Sub(s.t0))
	require.Equal(t, xmrmakerKeysAndProof.PublicKeyPair.SpendKey().Hex(), s.xmrmakerPublicSpendKey.Hex())
	require.Equal(t, xmrmakerKeysAndProof.PrivateKeyPair.ViewKey().Hex(), s.xmrmakerPrivateViewKey.Hex())
}

// test the case where XMRTaker deploys and locks her eth, but XMRMaker never locks his monero.
// XMRTaker should call refund before the timeout t0.
func TestSwapState_HandleProtocolMessage_SendKeysMessage_Refund(t *testing.T) {
	s := newTestInstance(t)
	defer s.cancel()
	s.SetSwapTimeout(time.Second * 15)

	err := s.generateAndSetKeys()
	require.NoError(t, err)

	msg, xmrmakerKeysAndProof := newTestXMRMakerSendKeysMessage(t)

	err = s.HandleProtocolMessage(msg)
	require.NoError(t, err)

	resp := s.Net().(*mockNet).LastSentMessage()
	require.NotNil(t, resp)
	require.Equal(t, message.NotifyETHLockedType, resp.Type())
	require.Equal(t, s.SwapTimeout(), s.t1.Sub(s.t0))
	require.Equal(t, xmrmakerKeysAndProof.PublicKeyPair.SpendKey().Hex(), s.xmrmakerPublicSpendKey.Hex())
	require.Equal(t, xmrmakerKeysAndProof.PrivateKeyPair.ViewKey().Hex(), s.xmrmakerPrivateViewKey.Hex())

	// ensure we refund before t0
	for status := range s.statusCh {
		if status == types.CompletedRefund {
			// check this is before t0
			// TODO: remove the 10-second buffer, this is needed for now
			// because the exact refund time isn't stored, and the time
			// between the refund happening and this line being called
			// causes it to fail
			require.Greater(t, s.t0.Add(time.Second*10), time.Now())
			break
		} else if !status.IsOngoing() {
			t.Fatalf("got wrong exit status %s, expected CompletedRefund", status)
		}
	}

	// check swap is marked completed
	stage, err := s.Contract().Swaps(nil, s.contractSwapID)
	require.NoError(t, err)
	require.Equal(t, contracts.StageCompleted, stage)
}

func TestSwapState_NotifyXMRLock(t *testing.T) {
	s := newTestInstance(t)
	defer s.cancel()
	s.nextExpectedEvent = EventXMRLockedType

	err := s.generateAndSetKeys()
	require.NoError(t, err)

	xmrmakerKeysAndProof, err := generateKeys()
	require.NoError(t, err)

	s.setXMRMakerKeys(xmrmakerKeysAndProof.PublicKeyPair.SpendKey(), xmrmakerKeysAndProof.PrivateKeyPair.ViewKey(),
		xmrmakerKeysAndProof.Secp256k1PublicKey)

	_, err = s.lockAsset(common.NewEtherAmount(1))
	require.NoError(t, err)

	kp := mcrypto.SumSpendAndViewKeys(xmrmakerKeysAndProof.PublicKeyPair, s.pubkeys)
	xmrAddr := kp.Address(common.Mainnet)

	msg := &message.NotifyXMRLock{
		Address: string(xmrAddr),
	}

	err = s.HandleProtocolMessage(msg)
	require.NoError(t, err)
	require.Equal(t, EventETHClaimedType, s.nextExpectedEvent)
}

// test the case where the monero is locked, but XMRMaker never claims.
// XMRTaker should call refund after the timeout t1.
func TestSwapState_NotifyXMRLock_Refund(t *testing.T) {
	s := newTestInstance(t)
	defer s.cancel()
	s.nextExpectedEvent = EventXMRLockedType
	s.SetSwapTimeout(time.Second * 3)

	err := s.generateAndSetKeys()
	require.NoError(t, err)

	xmrmakerKeysAndProof, err := generateKeys()
	require.NoError(t, err)

	s.setXMRMakerKeys(xmrmakerKeysAndProof.PublicKeyPair.SpendKey(), xmrmakerKeysAndProof.PrivateKeyPair.ViewKey(),
		xmrmakerKeysAndProof.Secp256k1PublicKey)

	_, err = s.lockAsset(common.NewEtherAmount(1))
	require.NoError(t, err)

	kp := mcrypto.SumSpendAndViewKeys(xmrmakerKeysAndProof.PublicKeyPair, s.pubkeys)
	xmrAddr := kp.Address(common.Mainnet)

	msg := &message.NotifyXMRLock{
		Address: string(xmrAddr),
	}

	err = s.HandleProtocolMessage(msg)
	require.NoError(t, err)
	require.Equal(t, EventETHClaimedType, s.nextExpectedEvent)

	for status := range s.statusCh {
		if status == types.CompletedRefund {
			// check this is after t1
			require.Less(t, s.t1, time.Now())
			break
		} else if !status.IsOngoing() {
			t.Fatalf("got wrong exit status %s, expected CompletedRefund", status)
		}
	}

	// check balance of contract is 0
	balance, err := s.ETH().Raw().BalanceAt(context.Background(), s.ContractAddr(), nil)
	require.NoError(t, err)
	require.Equal(t, uint64(0), balance.Uint64())
}

<<<<<<< HEAD
func TestSwapState_NotifyClaimed(t *testing.T) {
	s := newTestInstance(t)
	defer s.cancel()
	s.SetSwapTimeout(time.Minute * 2)

	// close swap-deposit-wallet
	backend := newBackend(t)
	err := backend.XMR().CreateWallet("test-wallet", "")
	require.NoError(t, err)

	monero.MineMinXMRBalance(t, backend.XMR(), common.MoneroToPiconero(1))

	// invalid SendKeysMessage should result in an error
	msg := &net.SendKeysMessage{}
	_, _, err = s.HandleProtocolMessage(msg)
	require.Equal(t, errMissingKeys, err)

	err = s.generateAndSetKeys()
	require.NoError(t, err)

	// handle valid SendKeysMessage
	msg, err = s.SendKeysMessage()
	require.NoError(t, err)
	msg.PrivateViewKey = s.privkeys.ViewKey().Hex()
	msg.EthAddress = s.ETH().Address().String()

	resp, done, err := s.HandleProtocolMessage(msg)
	require.NoError(t, err)
	require.False(t, done)
	require.NotNil(t, resp)
	require.Equal(t, time.Minute*2, s.t1.Sub(s.t0))
	require.Equal(t, msg.PublicSpendKey, s.xmrmakerPublicSpendKey.Hex())
	require.Equal(t, msg.PrivateViewKey, s.xmrmakerPrivateViewKey.Hex())

	// simulate xmrmaker locking xmr
	amt := common.MoneroAmount(1000000000)
	kp := mcrypto.SumSpendAndViewKeys(s.pubkeys, s.pubkeys)
	xmrAddr := kp.Address(common.Mainnet)

	// lock xmr
	tResp, err := backend.XMR().Transfer(xmrAddr, 0, uint64(amt))
	require.NoError(t, err)
	t.Logf("transferred %d pico XMR (fees %d) to account %s", tResp.Amount, tResp.Fee, xmrAddr)
	require.Equal(t, uint64(amt), tResp.Amount)

	transfer, err := backend.XMR().WaitForReceipt(&monero.WaitForReceiptRequest{
		Ctx:              s.ctx,
		TxID:             tResp.TxHash,
		DestAddr:         xmrAddr,
		NumConfirmations: monero.MinSpendConfirmations,
		AccountIdx:       0,
	})
	require.NoError(t, err)
	t.Logf("Transfer mined at block=%d with %d confirmations", transfer.Height, transfer.Confirmations)

	// send notification that monero was locked
	lmsg := &message.NotifyXMRLock{
		Address: string(xmrAddr),
		TxID:    transfer.TxID,
	}

	resp, done, err = s.HandleProtocolMessage(lmsg)
	require.NoError(t, err)
	require.False(t, done)
	require.NotNil(t, resp)
	require.Equal(t, message.NotifyReadyType, resp.Type())

	// simulate xmrmaker calling claim
	// call swap.Swap.Claim() w/ b.privkeys.sk, revealing XMRMaker's secret spend key
	secret := s.privkeys.SpendKeyBytes()
	var sc [32]byte
	copy(sc[:], common.Reverse(secret))

	txOpts, err := s.ETH().TxOpts(s.ctx)
	require.NoError(t, err)
	tx, err := s.Contract().Claim(txOpts, s.contractSwap, sc)
	require.NoError(t, err)
	tests.MineTransaction(t, s.ETH().Raw(), tx)

	// handled the claimed message should result in the monero wallet being created
	cmsg := &message.NotifyClaimed{
		TxHash: tx.Hash().String(),
	}

	resp, done, err = s.HandleProtocolMessage(cmsg)
	require.NoError(t, err)
	require.True(t, done)
	require.Nil(t, resp)
}

=======
>>>>>>> be9888f0
func TestExit_afterSendKeysMessage(t *testing.T) {
	s := newTestInstance(t)
	defer s.cancel()
	s.nextExpectedEvent = EventKeysReceivedType
	err := s.Exit()
	require.NoError(t, err)
	info, err := s.SwapManager().GetPastSwap(s.info.ID)
	require.NoError(t, err)
	require.Equal(t, types.CompletedAbort, info.Status)
}

func TestExit_afterNotifyXMRLock(t *testing.T) {
	s := newTestInstance(t)
	defer s.cancel()
	s.nextExpectedEvent = EventXMRLockedType

	err := s.generateAndSetKeys()
	require.NoError(t, err)

	xmrmakerKeysAndProof, err := generateKeys()
	require.NoError(t, err)

	s.setXMRMakerKeys(xmrmakerKeysAndProof.PublicKeyPair.SpendKey(), xmrmakerKeysAndProof.PrivateKeyPair.ViewKey(),
		xmrmakerKeysAndProof.Secp256k1PublicKey)

	_, err = s.lockAsset(common.NewEtherAmount(1))
	require.NoError(t, err)

	err = s.Exit()
	require.NoError(t, err)

	info, err := s.SwapManager().GetPastSwap(s.info.ID)
	require.NoError(t, err)
	require.Equal(t, types.CompletedRefund, info.Status)
}

func TestExit_afterNotifyClaimed(t *testing.T) {
	s := newTestInstance(t)
	defer s.cancel()
	s.nextExpectedEvent = EventETHClaimedType

	err := s.generateAndSetKeys()
	require.NoError(t, err)

	xmrmakerKeysAndProof, err := generateKeys()
	require.NoError(t, err)

	s.setXMRMakerKeys(xmrmakerKeysAndProof.PublicKeyPair.SpendKey(), xmrmakerKeysAndProof.PrivateKeyPair.ViewKey(),
		xmrmakerKeysAndProof.Secp256k1PublicKey)

	_, err = s.lockAsset(common.NewEtherAmount(1))
	require.NoError(t, err)

	err = s.Exit()
	require.NoError(t, err)

	info, err := s.SwapManager().GetPastSwap(s.info.ID)
	require.NoError(t, err)
	require.Equal(t, types.CompletedRefund, info.Status)
}

func TestExit_invalidNextMessageType(t *testing.T) {
	// this case shouldn't ever really happen
	s := newTestInstance(t)
	defer s.cancel()
	s.nextExpectedEvent = EventExitType

	err := s.generateAndSetKeys()
	require.NoError(t, err)

	xmrmakerKeysAndProof, err := generateKeys()
	require.NoError(t, err)

	s.setXMRMakerKeys(xmrmakerKeysAndProof.PublicKeyPair.SpendKey(), xmrmakerKeysAndProof.PrivateKeyPair.ViewKey(),
		xmrmakerKeysAndProof.Secp256k1PublicKey)

	_, err = s.lockAsset(common.NewEtherAmount(1))
	require.NoError(t, err)

	err = s.Exit()
	require.True(t, errors.Is(err, errUnexpectedEventType))

	info, err := s.SwapManager().GetPastSwap(s.info.ID)
	require.NoError(t, err)
	require.Equal(t, types.CompletedAbort, info.Status)
}

func TestSwapState_ApproveToken(t *testing.T) {
	initialBalance := big.NewInt(999999)
	s, contract := newTestInstanceWithERC20(t, initialBalance)
	err := s.approveToken()
	require.NoError(t, err)
	allowance, err := contract.Allowance(&bind.CallOpts{}, s.ETH().Address(), s.ContractAddr())
	require.NoError(t, err)
	require.Equal(t, initialBalance, allowance)
}<|MERGE_RESOLUTION|>--- conflicted
+++ resolved
@@ -289,99 +289,6 @@
 	require.Equal(t, uint64(0), balance.Uint64())
 }
 
-<<<<<<< HEAD
-func TestSwapState_NotifyClaimed(t *testing.T) {
-	s := newTestInstance(t)
-	defer s.cancel()
-	s.SetSwapTimeout(time.Minute * 2)
-
-	// close swap-deposit-wallet
-	backend := newBackend(t)
-	err := backend.XMR().CreateWallet("test-wallet", "")
-	require.NoError(t, err)
-
-	monero.MineMinXMRBalance(t, backend.XMR(), common.MoneroToPiconero(1))
-
-	// invalid SendKeysMessage should result in an error
-	msg := &net.SendKeysMessage{}
-	_, _, err = s.HandleProtocolMessage(msg)
-	require.Equal(t, errMissingKeys, err)
-
-	err = s.generateAndSetKeys()
-	require.NoError(t, err)
-
-	// handle valid SendKeysMessage
-	msg, err = s.SendKeysMessage()
-	require.NoError(t, err)
-	msg.PrivateViewKey = s.privkeys.ViewKey().Hex()
-	msg.EthAddress = s.ETH().Address().String()
-
-	resp, done, err := s.HandleProtocolMessage(msg)
-	require.NoError(t, err)
-	require.False(t, done)
-	require.NotNil(t, resp)
-	require.Equal(t, time.Minute*2, s.t1.Sub(s.t0))
-	require.Equal(t, msg.PublicSpendKey, s.xmrmakerPublicSpendKey.Hex())
-	require.Equal(t, msg.PrivateViewKey, s.xmrmakerPrivateViewKey.Hex())
-
-	// simulate xmrmaker locking xmr
-	amt := common.MoneroAmount(1000000000)
-	kp := mcrypto.SumSpendAndViewKeys(s.pubkeys, s.pubkeys)
-	xmrAddr := kp.Address(common.Mainnet)
-
-	// lock xmr
-	tResp, err := backend.XMR().Transfer(xmrAddr, 0, uint64(amt))
-	require.NoError(t, err)
-	t.Logf("transferred %d pico XMR (fees %d) to account %s", tResp.Amount, tResp.Fee, xmrAddr)
-	require.Equal(t, uint64(amt), tResp.Amount)
-
-	transfer, err := backend.XMR().WaitForReceipt(&monero.WaitForReceiptRequest{
-		Ctx:              s.ctx,
-		TxID:             tResp.TxHash,
-		DestAddr:         xmrAddr,
-		NumConfirmations: monero.MinSpendConfirmations,
-		AccountIdx:       0,
-	})
-	require.NoError(t, err)
-	t.Logf("Transfer mined at block=%d with %d confirmations", transfer.Height, transfer.Confirmations)
-
-	// send notification that monero was locked
-	lmsg := &message.NotifyXMRLock{
-		Address: string(xmrAddr),
-		TxID:    transfer.TxID,
-	}
-
-	resp, done, err = s.HandleProtocolMessage(lmsg)
-	require.NoError(t, err)
-	require.False(t, done)
-	require.NotNil(t, resp)
-	require.Equal(t, message.NotifyReadyType, resp.Type())
-
-	// simulate xmrmaker calling claim
-	// call swap.Swap.Claim() w/ b.privkeys.sk, revealing XMRMaker's secret spend key
-	secret := s.privkeys.SpendKeyBytes()
-	var sc [32]byte
-	copy(sc[:], common.Reverse(secret))
-
-	txOpts, err := s.ETH().TxOpts(s.ctx)
-	require.NoError(t, err)
-	tx, err := s.Contract().Claim(txOpts, s.contractSwap, sc)
-	require.NoError(t, err)
-	tests.MineTransaction(t, s.ETH().Raw(), tx)
-
-	// handled the claimed message should result in the monero wallet being created
-	cmsg := &message.NotifyClaimed{
-		TxHash: tx.Hash().String(),
-	}
-
-	resp, done, err = s.HandleProtocolMessage(cmsg)
-	require.NoError(t, err)
-	require.True(t, done)
-	require.Nil(t, resp)
-}
-
-=======
->>>>>>> be9888f0
 func TestExit_afterSendKeysMessage(t *testing.T) {
 	s := newTestInstance(t)
 	defer s.cancel()
