package xmrtaker

import (
	"context"
	"encoding/hex"
	"errors"
	"math/big"
	"os"
	"sync"
	"testing"
	"time"

	"github.com/ethereum/go-ethereum/accounts/abi/bind"
	ethcommon "github.com/ethereum/go-ethereum/common"
	"github.com/golang/mock/gomock"
	logging "github.com/ipfs/go-log"
	"github.com/stretchr/testify/require"

	"github.com/athanorlabs/atomic-swap/common"
	"github.com/athanorlabs/atomic-swap/common/types"
	mcrypto "github.com/athanorlabs/atomic-swap/crypto/monero"
	contracts "github.com/athanorlabs/atomic-swap/ethereum"
	"github.com/athanorlabs/atomic-swap/monero"
	"github.com/athanorlabs/atomic-swap/net"
	"github.com/athanorlabs/atomic-swap/net/message"
	pcommon "github.com/athanorlabs/atomic-swap/protocol"
	"github.com/athanorlabs/atomic-swap/protocol/backend"
	pswap "github.com/athanorlabs/atomic-swap/protocol/swap"
	"github.com/athanorlabs/atomic-swap/tests"
)

var infofile = os.TempDir() + "/test.keys"

var _ = logging.SetLogLevel("xmrtaker", "debug")

type mockNet struct {
	msgMu sync.Mutex  // lock needed, as SendSwapMessage is called async from timeout handlers
	msg   net.Message // last value passed to SendSwapMessage
}

func (n *mockNet) LastSentMessage() net.Message {
	n.msgMu.Lock()
	defer n.msgMu.Unlock()
	return n.msg
}

func (n *mockNet) SendSwapMessage(msg net.Message, _ types.Hash) error {
	n.msgMu.Lock()
	defer n.msgMu.Unlock()
	n.msg = msg
	return nil
}

<<<<<<< HEAD
func (n *mockNet) CloseProtocolStream(_ types.Hash) {}
=======
func newSwapManager(t *testing.T) pswap.Manager {
	ctrl := gomock.NewController(t)
	defer ctrl.Finish()
	db := pswap.NewMockDatabase(ctrl)
	db.EXPECT().GetAllSwaps()
	db.EXPECT().PutSwap(gomock.Any()).AnyTimes()

	sm, err := pswap.NewManager(db)
	require.NoError(t, err)
	return sm
}
>>>>>>> 36518eae

func newBackend(t *testing.T) backend.Backend {
	pk := tests.GetTakerTestKey(t)
	ec, chainID := tests.NewEthClient(t)
	ctx := context.Background()

	txOpts, err := bind.NewKeyedTransactorWithChainID(pk, chainID)
	require.NoError(t, err)

	var forwarderAddress ethcommon.Address
	_, tx, contract, err := contracts.DeploySwapFactory(txOpts, ec, forwarderAddress)
	require.NoError(t, err)

	addr, err := bind.WaitDeployed(ctx, ec, tx)
	require.NoError(t, err)

	bcfg := &backend.Config{
		Ctx:                 context.Background(),
		MoneroClient:        monero.CreateWalletClient(t),
		EthereumClient:      ec,
		EthereumPrivateKey:  pk,
		Environment:         common.Development,
		SwapManager:         newSwapManager(t),
		SwapContract:        contract,
		SwapContractAddress: addr,
		Net:                 new(mockNet),
	}

	b, err := backend.NewBackend(bcfg)
	require.NoError(t, err)
	return b
}

func newTestInstance(t *testing.T) *swapState {
	b := newBackend(t)
	swapState, err := newSwapState(b, types.Hash{}, infofile, false,
		common.NewEtherAmount(1), common.MoneroAmount(0), 1, types.EthAssetETH)
	require.NoError(t, err)
	return swapState
}

func newTestInstanceWithERC20(t *testing.T, initialBalance *big.Int) (*swapState, *contracts.ERC20Mock) {
	b := newBackend(t)

	txOpts, err := b.TxOpts()
	require.NoError(t, err)

	_, tx, contract, err := contracts.DeployERC20Mock(
		txOpts,
		b.EthClient(),
		"Mock",
		"MOCK",
		b.EthAddress(),
		initialBalance,
	)
	require.NoError(t, err)
	addr, err := bind.WaitDeployed(b.Ctx(), b.EthClient(), tx)
	require.NoError(t, err)

	swapState, err := newSwapState(b, types.Hash{}, infofile, false,
		common.NewEtherAmount(1), common.MoneroAmount(0), 1, types.EthAsset(addr))
	require.NoError(t, err)
	return swapState, contract
}

func newTestXMRMakerSendKeysMessage(t *testing.T) (*net.SendKeysMessage, *pcommon.KeysAndProof) {
	keysAndProof, err := pcommon.GenerateKeysAndProof()
	require.NoError(t, err)

	msg := &net.SendKeysMessage{
		PublicSpendKey:     keysAndProof.PublicKeyPair.SpendKey().Hex(),
		PrivateViewKey:     keysAndProof.PrivateKeyPair.ViewKey().Hex(),
		DLEqProof:          hex.EncodeToString(keysAndProof.DLEqProof.Proof()),
		Secp256k1PublicKey: keysAndProof.Secp256k1PublicKey.String(),
		EthAddress:         "0x",
	}

	return msg, keysAndProof
}

func TestSwapState_HandleProtocolMessage_SendKeysMessage(t *testing.T) {
	s := newTestInstance(t)
	defer s.cancel()

	msg := &net.SendKeysMessage{}
	err := s.HandleProtocolMessage(msg)
	require.True(t, errors.Is(err, errMissingKeys))

	err = s.generateAndSetKeys()
	require.NoError(t, err)

	msg, xmrmakerKeysAndProof := newTestXMRMakerSendKeysMessage(t)

	err = s.HandleProtocolMessage(msg)
	require.NoError(t, err)

	resp := s.Net().(*mockNet).LastSentMessage()
	require.NotNil(t, resp)
	require.Equal(t, s.SwapTimeout(), s.t1.Sub(s.t0))
	require.Equal(t, xmrmakerKeysAndProof.PublicKeyPair.SpendKey().Hex(), s.xmrmakerPublicSpendKey.Hex())
	require.Equal(t, xmrmakerKeysAndProof.PrivateKeyPair.ViewKey().Hex(), s.xmrmakerPrivateViewKey.Hex())
}

// test the case where XMRTaker deploys and locks her eth, but XMRMaker never locks his monero.
// XMRTaker should call refund before the timeout t0.
func TestSwapState_HandleProtocolMessage_SendKeysMessage_Refund(t *testing.T) {
	s := newTestInstance(t)
	defer s.cancel()

	s.SetSwapTimeout(time.Second * 15)

	err := s.generateAndSetKeys()
	require.NoError(t, err)

	msg, xmrmakerKeysAndProof := newTestXMRMakerSendKeysMessage(t)

	err = s.HandleProtocolMessage(msg)
	require.NoError(t, err)

	resp := s.Net().(*mockNet).LastSentMessage()
	require.NotNil(t, resp)
	require.Equal(t, message.NotifyETHLockedType, resp.Type())
	require.Equal(t, s.SwapTimeout(), s.t1.Sub(s.t0))
	require.Equal(t, xmrmakerKeysAndProof.PublicKeyPair.SpendKey().Hex(), s.xmrmakerPublicSpendKey.Hex())
	require.Equal(t, xmrmakerKeysAndProof.PrivateKeyPair.ViewKey().Hex(), s.xmrmakerPrivateViewKey.Hex())

	// ensure we refund before t0
	for status := range s.statusCh {
		if status == types.CompletedRefund {
			// TODO check this is before t0
			break
		} else if !status.IsOngoing() {
			t.Fatalf("got wrong exit status %s, expected CompletedRefund", status)
		}
	}

	// check swap is marked completed
	stage, err := s.Contract().Swaps(nil, s.contractSwapID)
	require.NoError(t, err)
	require.Equal(t, contracts.StageCompleted, stage)
}

func TestSwapState_NotifyXMRLock(t *testing.T) {
	s := newTestInstance(t)
	defer s.cancel()
	s.nextExpectedEvent = &EventXMRLocked{}

	err := s.generateAndSetKeys()
	require.NoError(t, err)

	xmrmakerKeysAndProof, err := generateKeys()
	require.NoError(t, err)

	s.setXMRMakerKeys(xmrmakerKeysAndProof.PublicKeyPair.SpendKey(), xmrmakerKeysAndProof.PrivateKeyPair.ViewKey(),
		xmrmakerKeysAndProof.Secp256k1PublicKey)

	_, err = s.lockAsset(common.NewEtherAmount(1))
	require.NoError(t, err)

	kp := mcrypto.SumSpendAndViewKeys(xmrmakerKeysAndProof.PublicKeyPair, s.pubkeys)
	xmrAddr := kp.Address(common.Mainnet)

	msg := &message.NotifyXMRLock{
		Address: string(xmrAddr),
	}

	err = s.HandleProtocolMessage(msg)
	require.NoError(t, err)
	require.Equal(t, s.nextExpectedEvent, &EventETHClaimed{})
}

// test the case where the monero is locked, but XMRMaker never claims.
// XMRTaker should call refund after the timeout t1.
func TestSwapState_NotifyXMRLock_Refund(t *testing.T) {
	s := newTestInstance(t)
	defer s.cancel()
	s.nextExpectedEvent = &EventXMRLocked{}
	s.SetSwapTimeout(time.Second * 3)

	err := s.generateAndSetKeys()
	require.NoError(t, err)

	xmrmakerKeysAndProof, err := generateKeys()
	require.NoError(t, err)

	s.setXMRMakerKeys(xmrmakerKeysAndProof.PublicKeyPair.SpendKey(), xmrmakerKeysAndProof.PrivateKeyPair.ViewKey(),
		xmrmakerKeysAndProof.Secp256k1PublicKey)

	_, err = s.lockAsset(common.NewEtherAmount(1))
	require.NoError(t, err)

	kp := mcrypto.SumSpendAndViewKeys(xmrmakerKeysAndProof.PublicKeyPair, s.pubkeys)
	xmrAddr := kp.Address(common.Mainnet)

	msg := &message.NotifyXMRLock{
		Address: string(xmrAddr),
	}

	err = s.HandleProtocolMessage(msg)
	require.NoError(t, err)
	require.Equal(t, s.nextExpectedEvent, &EventETHClaimed{})

	for status := range s.statusCh {
		if status == types.CompletedRefund {
			// TODO check this is after t1
			break
		} else if !status.IsOngoing() {
			t.Fatalf("got wrong exit status %s, expected CompletedRefund", status)
		}
	}

	// check balance of contract is 0
	balance, err := s.BalanceAt(context.Background(), s.ContractAddr(), nil)
	require.NoError(t, err)
	require.Equal(t, uint64(0), balance.Uint64())
}

func TestExit_afterSendKeysMessage(t *testing.T) {
	s := newTestInstance(t)
	defer s.cancel()
	s.nextExpectedEvent = &EventKeysReceived{}
	err := s.Exit()
	require.NoError(t, err)
	info, err := s.SwapManager().GetPastSwap(s.info.ID)
	require.NoError(t, err)
	require.Equal(t, types.CompletedAbort, info.Status)
}

func TestExit_afterNotifyXMRLock(t *testing.T) {
	s := newTestInstance(t)
	defer s.cancel()
	s.nextExpectedEvent = &EventXMRLocked{}

	err := s.generateAndSetKeys()
	require.NoError(t, err)

	xmrmakerKeysAndProof, err := generateKeys()
	require.NoError(t, err)

	s.setXMRMakerKeys(xmrmakerKeysAndProof.PublicKeyPair.SpendKey(), xmrmakerKeysAndProof.PrivateKeyPair.ViewKey(),
		xmrmakerKeysAndProof.Secp256k1PublicKey)

	_, err = s.lockAsset(common.NewEtherAmount(1))
	require.NoError(t, err)

	err = s.Exit()
	require.NoError(t, err)

	info, err := s.SwapManager().GetPastSwap(s.info.ID)
	require.NoError(t, err)
	require.Equal(t, types.CompletedRefund, info.Status)
}

func TestExit_afterNotifyClaimed(t *testing.T) {
	s := newTestInstance(t)
	defer s.cancel()
	s.nextExpectedEvent = &EventETHClaimed{}

	err := s.generateAndSetKeys()
	require.NoError(t, err)

	xmrmakerKeysAndProof, err := generateKeys()
	require.NoError(t, err)

	s.setXMRMakerKeys(xmrmakerKeysAndProof.PublicKeyPair.SpendKey(), xmrmakerKeysAndProof.PrivateKeyPair.ViewKey(),
		xmrmakerKeysAndProof.Secp256k1PublicKey)

	_, err = s.lockAsset(common.NewEtherAmount(1))
	require.NoError(t, err)

	err = s.Exit()
	require.NoError(t, err)

	info, err := s.SwapManager().GetPastSwap(s.info.ID)
	require.NoError(t, err)
	require.Equal(t, types.CompletedRefund, info.Status)
}

func TestExit_invalidNextMessageType(t *testing.T) {
	// this case shouldn't ever really happen
	s := newTestInstance(t)
	defer s.cancel()
	s.nextExpectedEvent = &EventExit{}

	err := s.generateAndSetKeys()
	require.NoError(t, err)

	xmrmakerKeysAndProof, err := generateKeys()
	require.NoError(t, err)

	s.setXMRMakerKeys(xmrmakerKeysAndProof.PublicKeyPair.SpendKey(), xmrmakerKeysAndProof.PrivateKeyPair.ViewKey(),
		xmrmakerKeysAndProof.Secp256k1PublicKey)

	_, err = s.lockAsset(common.NewEtherAmount(1))
	require.NoError(t, err)

	err = s.Exit()
<<<<<<< HEAD
	require.True(t, errors.Is(err, errUnexpectedEventType))
	info := s.SwapManager().GetPastSwap(s.info.ID())
	require.Equal(t, types.CompletedAbort, info.Status())
=======
	require.Equal(t, errUnexpectedMessageType, err)

	info, err := s.SwapManager().GetPastSwap(s.info.ID)
	require.NoError(t, err)
	require.Equal(t, types.CompletedAbort, info.Status)
>>>>>>> 36518eae
}

func TestSwapState_ApproveToken(t *testing.T) {
	initialBalance := big.NewInt(999999)
	s, contract := newTestInstanceWithERC20(t, initialBalance)
	err := s.approveToken()
	require.NoError(t, err)
	allowance, err := contract.Allowance(&bind.CallOpts{}, s.EthAddress(), s.ContractAddr())
	require.NoError(t, err)
	require.Equal(t, initialBalance, allowance)
}<|MERGE_RESOLUTION|>--- conflicted
+++ resolved
@@ -51,9 +51,8 @@
 	return nil
 }
 
-<<<<<<< HEAD
 func (n *mockNet) CloseProtocolStream(_ types.Hash) {}
-=======
+
 func newSwapManager(t *testing.T) pswap.Manager {
 	ctrl := gomock.NewController(t)
 	defer ctrl.Finish()
@@ -65,7 +64,6 @@
 	require.NoError(t, err)
 	return sm
 }
->>>>>>> 36518eae
 
 func newBackend(t *testing.T) backend.Backend {
 	pk := tests.GetTakerTestKey(t)
@@ -363,17 +361,11 @@
 	require.NoError(t, err)
 
 	err = s.Exit()
-<<<<<<< HEAD
 	require.True(t, errors.Is(err, errUnexpectedEventType))
-	info := s.SwapManager().GetPastSwap(s.info.ID())
-	require.Equal(t, types.CompletedAbort, info.Status())
-=======
-	require.Equal(t, errUnexpectedMessageType, err)
 
 	info, err := s.SwapManager().GetPastSwap(s.info.ID)
 	require.NoError(t, err)
 	require.Equal(t, types.CompletedAbort, info.Status)
->>>>>>> 36518eae
 }
 
 func TestSwapState_ApproveToken(t *testing.T) {
