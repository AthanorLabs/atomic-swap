// Copyright 2023 Athanor Labs (ON)
// SPDX-License-Identifier: LGPL-3.0-only

package xmrtaker

import (
	"context"
	"errors"
	"math/big"
	"sync"
	"testing"
	"time"

	"github.com/cockroachdb/apd/v3"
	"github.com/ethereum/go-ethereum/accounts/abi/bind"
	ethcommon "github.com/ethereum/go-ethereum/common"
	"github.com/golang/mock/gomock"
	logging "github.com/ipfs/go-log"
	"github.com/libp2p/go-libp2p/core/peer"
	"github.com/stretchr/testify/require"

	"github.com/athanorlabs/atomic-swap/coins"
	"github.com/athanorlabs/atomic-swap/common"
	"github.com/athanorlabs/atomic-swap/common/types"
	mcrypto "github.com/athanorlabs/atomic-swap/crypto/monero"
	contracts "github.com/athanorlabs/atomic-swap/ethereum"
	"github.com/athanorlabs/atomic-swap/ethereum/extethclient"
	"github.com/athanorlabs/atomic-swap/monero"
	"github.com/athanorlabs/atomic-swap/net/message"
	pcommon "github.com/athanorlabs/atomic-swap/protocol"
	"github.com/athanorlabs/atomic-swap/protocol/backend"
	pswap "github.com/athanorlabs/atomic-swap/protocol/swap"
	"github.com/athanorlabs/atomic-swap/tests"
)

var (
	testPeerID, _ = peer.Decode("12D3KooWQQRJuKTZ35eiHGNPGDpQqjpJSdaxEMJRxi6NWFrrvQVi")
)

func init() {
	logging.SetLogLevel("xmrtaker", "debug")
	logging.SetLogLevel("protocol", "debug")
	logging.SetLogLevel("txsender", "debug")
}

type mockNet struct {
	msgMu sync.Mutex     // lock needed, as SendSwapMessage is called async from timeout handlers
	msg   common.Message // last value passed to SendSwapMessage
}

func (n *mockNet) LastSentMessage() common.Message {
	n.msgMu.Lock()
	defer n.msgMu.Unlock()
	return n.msg
}

func (n *mockNet) SendSwapMessage(msg common.Message, _ types.Hash) error {
	n.msgMu.Lock()
	defer n.msgMu.Unlock()
	n.msg = msg
	return nil
}

func (n *mockNet) DiscoverRelayers() ([]peer.ID, error) {
	return nil, nil
}

func (n *mockNet) SubmitClaimToRelayer(_ peer.ID, _ *message.RelayClaimRequest) (*message.RelayClaimResponse, error) {
	return new(message.RelayClaimResponse), nil
}

func (n *mockNet) CloseProtocolStream(_ types.Hash) {}

func newSwapManager(t *testing.T) pswap.Manager {
	ctrl := gomock.NewController(t)
	defer ctrl.Finish()
	db := pswap.NewMockDatabase(ctrl)
	db.EXPECT().GetAllSwaps()
	db.EXPECT().PutSwap(gomock.Any()).AnyTimes()

	sm, err := pswap.NewManager(db)
	require.NoError(t, err)
	return sm
}

func newBackendAndNet(t *testing.T) (backend.Backend, *mockNet) {
	pk := tests.GetTakerTestKey(t)
	ec := extethclient.CreateTestClient(t, pk)
	ctx, cancel := context.WithCancel(context.Background())
	t.Cleanup(func() {
		cancel()
	})

	txOpts, err := bind.NewKeyedTransactorWithChainID(pk, ec.ChainID())
	require.NoError(t, err)

	var forwarderAddr ethcommon.Address
	_, tx, _, err := contracts.DeploySwapCreator(txOpts, ec.Raw(), forwarderAddr)
	require.NoError(t, err)

	addr, err := bind.WaitDeployed(ctx, ec.Raw(), tx)
	require.NoError(t, err)

	ctrl := gomock.NewController(t)
	defer ctrl.Finish()
	rdb := backend.NewMockRecoveryDB(ctrl)
	rdb.EXPECT().PutContractSwapInfo(gomock.Any(), gomock.Any()).Return(nil).AnyTimes()
	rdb.EXPECT().PutSwapPrivateKey(gomock.Any(), gomock.Any()).Return(nil).AnyTimes()
	rdb.EXPECT().PutCounterpartySwapPrivateKey(gomock.Any(), gomock.Any()).Return(nil).AnyTimes()
	rdb.EXPECT().PutCounterpartySwapKeys(gomock.Any(), gomock.Any(), gomock.Any()).Return(nil).AnyTimes()
	rdb.EXPECT().DeleteSwap(gomock.Any()).Return(nil).AnyTimes()

	net := new(mockNet)
	bcfg := &backend.Config{
		Ctx:             ctx,
		MoneroClient:    monero.CreateWalletClient(t),
		EthereumClient:  ec,
		Environment:     common.Development,
		SwapManager:     newSwapManager(t),
		SwapCreatorAddr: addr,
		Net:             net,
		RecoveryDB:      rdb,
	}

	b, err := backend.NewBackend(bcfg)
	require.NoError(t, err)
	return b, net
}

func newBackend(t *testing.T) backend.Backend {
	b, _ := newBackendAndNet(t)
	return b
}

func newTestSwapStateAndNet(t *testing.T) (*swapState, *mockNet) {
	b, net := newBackendAndNet(t)
	providedAmt := coins.EtherToWei(coins.StrToDecimal("1"))
	expectedAmt := coins.MoneroToPiconero(coins.StrToDecimal("1"))
	exchangeRate := coins.ToExchangeRate(coins.StrToDecimal("1.0")) // 100%
	swapState, err := newSwapStateFromStart(b, testPeerID, types.Hash{}, true,
		providedAmt, expectedAmt, exchangeRate, types.EthAssetETH)
	require.NoError(t, err)
	return swapState, net
}

func newTestSwapState(t *testing.T) *swapState {
	s, _ := newTestSwapStateAndNet(t)
	return s
}

<<<<<<< HEAD
func newTestSwapStateWithERC20(t *testing.T, initialBalance *big.Int) (*swapState, *contracts.TestERC20) {
=======
func newTestSwapStateWithERC20(t *testing.T, providesAmt *apd.Decimal) (*swapState, *contracts.ERC20Mock) {
>>>>>>> 15b8378c
	b := newBackend(t)
	const numDecimals = 13

	// Increase the provided amount to token units, by adding to the exponent
	providesAmtTokenUnits := apd.NewWithBigInt(&providesAmt.Coeff, providesAmt.Exponent+numDecimals)
	require.Positive(t, providesAmtTokenUnits.Exponent)

	// Set the exponent to zero pushing everything into the coefficient
	_, err := coins.DecimalCtx().Quantize(providesAmtTokenUnits, providesAmtTokenUnits, 0)
	if err != nil {
		panic(err)
	}

	// Now that everything is in the coefficient, we can convert to big.Int
	providesAmtTokenUnitsBI := new(big.Int).SetBytes(providesAmtTokenUnits.Coeff.Bytes())

	txOpts, err := b.ETHClient().TxOpts(b.Ctx())
	require.NoError(t, err)

	_, tx, contract, err := contracts.DeployTestERC20(
		txOpts,
		b.ETHClient().Raw(),
		"☢☣☠\a Obnoxious Token \a☠☣☢",
		"\a☢\n☣\a☠", // ensure we escape this
		13,
		b.ETHClient().Address(),
		providesAmtTokenUnitsBI,
	)
	require.NoError(t, err)
	addr, err := bind.WaitDeployed(b.Ctx(), b.ETHClient().Raw(), tx)
	require.NoError(t, err)

	tokenInfo, err := b.ETHClient().ERC20Info(b.Ctx(), addr)
	require.NoError(t, err)

	providesEthAssetAmt := coins.NewERC20TokenAmountFromDecimals(providesAmt, tokenInfo)

	exchangeRate := coins.ToExchangeRate(apd.New(1, 0)) // 100%
	zeroPiconeros := coins.NewPiconeroAmount(0)
	swapState, err := newSwapStateFromStart(b, testPeerID, types.Hash{}, false,
		providesEthAssetAmt, zeroPiconeros, exchangeRate, types.EthAsset(addr))
	require.NoError(t, err)
	return swapState, contract
}

func newTestXMRMakerSendKeysMessage(t *testing.T) (*message.SendKeysMessage, *pcommon.KeysAndProof) {
	keysAndProof, err := pcommon.GenerateKeysAndProof()
	require.NoError(t, err)

	msg := &message.SendKeysMessage{
		PublicSpendKey:     keysAndProof.PublicKeyPair.SpendKey(),
		PrivateViewKey:     keysAndProof.PrivateKeyPair.ViewKey(),
		DLEqProof:          keysAndProof.DLEqProof.Proof(),
		Secp256k1PublicKey: keysAndProof.Secp256k1PublicKey,
		EthAddress:         ethcommon.Address{0x1},
		ProvidedAmount:     apd.New(1, 0),
	}

	return msg, keysAndProof
}

func TestSwapState_HandleProtocolMessage_SendKeysMessage(t *testing.T) {
	s, net := newTestSwapStateAndNet(t)
	defer s.cancel()

	msg := &message.SendKeysMessage{}
	err := s.HandleProtocolMessage(msg)
	require.True(t, errors.Is(err, errMissingProvidedAmount))

	msg, xmrmakerKeysAndProof := newTestXMRMakerSendKeysMessage(t)

	err = s.HandleProtocolMessage(msg)
	require.NoError(t, err)

	resp := net.LastSentMessage()
	require.NotNil(t, resp)
	require.Equal(t, s.SwapTimeout(), s.t1.Sub(s.t0))
	require.Equal(t, xmrmakerKeysAndProof.PublicKeyPair.SpendKey().String(), s.xmrmakerPublicSpendKey.String())
	require.Equal(t, xmrmakerKeysAndProof.PrivateKeyPair.ViewKey().String(), s.xmrmakerPrivateViewKey.String())
}

// test the case where XMRTaker deploys and locks her eth, but XMRMaker never locks his monero.
// XMRTaker should call refund before the timeout t0.
func TestSwapState_HandleProtocolMessage_SendKeysMessage_Refund(t *testing.T) {
	s, net := newTestSwapStateAndNet(t)
	defer s.cancel()
	s.SetSwapTimeout(time.Second * 15)

	msg, xmrmakerKeysAndProof := newTestXMRMakerSendKeysMessage(t)

	err := s.HandleProtocolMessage(msg)
	require.NoError(t, err)

	resp := net.LastSentMessage()
	require.NotNil(t, resp)
	require.Equal(t, message.NotifyETHLockedType, resp.Type())
	require.Equal(t, s.SwapTimeout(), s.t1.Sub(s.t0))
	require.Equal(t, xmrmakerKeysAndProof.PublicKeyPair.SpendKey().String(), s.xmrmakerPublicSpendKey.String())
	require.Equal(t, xmrmakerKeysAndProof.PrivateKeyPair.ViewKey().String(), s.xmrmakerPrivateViewKey.String())

	// ensure we refund before t0
	for status := range s.statusCh {
		if status == types.CompletedRefund {
			// check this is before t0
			// TODO: remove the 10-second buffer, this is needed for now
			// because the exact refund time isn't stored, and the time
			// between the refund happening and this line being called
			// causes it to fail
			require.Greater(t, s.t0.Add(time.Second*10), time.Now())
			break
		} else if !status.IsOngoing() {
			t.Fatalf("got wrong exit status %s, expected CompletedRefund", status)
		}
	}

	// check swap is marked completed
	stage, err := s.SwapCreator().Swaps(nil, s.contractSwapID)
	require.NoError(t, err)
	require.Equal(t, contracts.StageCompleted, stage)
}

func lockXMRFunds(
	t *testing.T,
	ctx context.Context, //nolint:revive
	wc monero.WalletClient,
	destAddr *mcrypto.Address,
	amount *coins.PiconeroAmount,
) {
	monero.MineMinXMRBalance(t, wc, amount)
	_, err := wc.Transfer(ctx, destAddr, 0, amount, monero.MinSpendConfirmations)
	require.NoError(t, err)
}

func TestSwapState_NotifyXMRLock(t *testing.T) {
	s := newTestSwapState(t)
	defer s.cancel()
	s.nextExpectedEvent = EventXMRLockedType

	xmrmakerKeysAndProof, err := generateKeys()
	require.NoError(t, err)

	err = s.setXMRMakerKeys(
		xmrmakerKeysAndProof.PublicKeyPair.SpendKey(),
		xmrmakerKeysAndProof.PrivateKeyPair.ViewKey(),
		xmrmakerKeysAndProof.Secp256k1PublicKey,
	)
	require.NoError(t, err)

	_, err = s.lockAsset()
	require.NoError(t, err)

	kp := mcrypto.SumSpendAndViewKeys(xmrmakerKeysAndProof.PublicKeyPair, s.pubkeys)
	xmrAddr := kp.Address(common.Development)

	lockXMRFunds(t, s.ctx, s.XMRClient(), xmrAddr, s.expectedPiconeroAmount())
	event := newEventXMRLocked()
	s.eventCh <- event
	err = <-event.errCh
	require.NoError(t, err)
	require.Equal(t, EventETHClaimedType, s.nextExpectedEvent)
}

// test the case where the monero is locked, but XMRMaker never claims.
// XMRTaker should call refund after the timeout t1.
func TestSwapState_NotifyXMRLock_Refund(t *testing.T) {
	s := newTestSwapState(t)
	defer s.cancel()
	s.nextExpectedEvent = EventXMRLockedType
	s.SetSwapTimeout(time.Second * 3)

	xmrmakerKeysAndProof, err := generateKeys()
	require.NoError(t, err)

	err = s.setXMRMakerKeys(
		xmrmakerKeysAndProof.PublicKeyPair.SpendKey(),
		xmrmakerKeysAndProof.PrivateKeyPair.ViewKey(),
		xmrmakerKeysAndProof.Secp256k1PublicKey,
	)
	require.NoError(t, err)

	_, err = s.lockAsset()
	require.NoError(t, err)

	kp := mcrypto.SumSpendAndViewKeys(xmrmakerKeysAndProof.PublicKeyPair, s.pubkeys)
	xmrAddr := kp.Address(common.Development)

	lockXMRFunds(t, s.ctx, s.XMRClient(), xmrAddr, s.expectedPiconeroAmount())
	event := newEventXMRLocked()
	s.eventCh <- event
	err = <-event.errCh
	require.NoError(t, err)
	require.Equal(t, EventETHClaimedType, s.nextExpectedEvent)

	for status := range s.statusCh {
		if status == types.CompletedRefund {
			// check this is after t1
			require.Less(t, s.t1, time.Now())
			break
		} else if !status.IsOngoing() {
			t.Fatalf("got wrong exit status %s, expected CompletedRefund", status)
		}
	}

	// check balance of contract is 0
	balance, err := s.ETHClient().Raw().BalanceAt(context.Background(), s.SwapCreatorAddr(), nil)
	require.NoError(t, err)
	require.Equal(t, uint64(0), balance.Uint64())
}

func TestExit_afterSendKeysMessage(t *testing.T) {
	s := newTestSwapState(t)
	defer s.cancel()
	s.nextExpectedEvent = EventKeysReceivedType
	err := s.Exit()
	require.NoError(t, err)
	info, err := s.SwapManager().GetPastSwap(s.info.OfferID)
	require.NoError(t, err)
	require.Equal(t, types.CompletedAbort, info.Status)
}

func TestExit_afterNotifyXMRLock(t *testing.T) {
	s := newTestSwapState(t)
	defer s.cancel()
	s.nextExpectedEvent = EventXMRLockedType

	xmrmakerKeysAndProof, err := generateKeys()
	require.NoError(t, err)

	err = s.setXMRMakerKeys(
		xmrmakerKeysAndProof.PublicKeyPair.SpendKey(),
		xmrmakerKeysAndProof.PrivateKeyPair.ViewKey(),
		xmrmakerKeysAndProof.Secp256k1PublicKey,
	)
	require.NoError(t, err)

	_, err = s.lockAsset()
	require.NoError(t, err)

	err = s.Exit()
	require.NoError(t, err)

	info, err := s.SwapManager().GetPastSwap(s.info.OfferID)
	require.NoError(t, err)
	require.Equal(t, types.CompletedRefund, info.Status)
}

func TestExit_afterNotifyClaimed(t *testing.T) {
	s := newTestSwapState(t)
	defer s.cancel()
	s.nextExpectedEvent = EventETHClaimedType

	xmrmakerKeysAndProof, err := generateKeys()
	require.NoError(t, err)

	err = s.setXMRMakerKeys(
		xmrmakerKeysAndProof.PublicKeyPair.SpendKey(),
		xmrmakerKeysAndProof.PrivateKeyPair.ViewKey(),
		xmrmakerKeysAndProof.Secp256k1PublicKey,
	)
	require.NoError(t, err)

	_, err = s.lockAsset()
	require.NoError(t, err)

	err = s.Exit()
	require.NoError(t, err)

	info, err := s.SwapManager().GetPastSwap(s.info.OfferID)
	require.NoError(t, err)
	require.Equal(t, types.CompletedRefund, info.Status)
}

func TestExit_invalidNextMessageType(t *testing.T) {
	// this case shouldn't ever really happen
	s := newTestSwapState(t)
	defer s.cancel()
	s.nextExpectedEvent = EventExitType

	xmrmakerKeysAndProof, err := generateKeys()
	require.NoError(t, err)

	err = s.setXMRMakerKeys(
		xmrmakerKeysAndProof.PublicKeyPair.SpendKey(),
		xmrmakerKeysAndProof.PrivateKeyPair.ViewKey(),
		xmrmakerKeysAndProof.Secp256k1PublicKey,
	)
	require.NoError(t, err)

	_, err = s.lockAsset()
	require.NoError(t, err)

	err = s.Exit()
	require.True(t, errors.Is(err, errUnexpectedEventType))

	info, err := s.SwapManager().GetPastSwap(s.info.OfferID)
	require.NoError(t, err)
	require.Equal(t, types.CompletedAbort, info.Status)
}

func TestSwapState_ApproveToken(t *testing.T) {
	const expectedAmtStr = "5678"
	providesAmt := coins.StrToDecimal(expectedAmtStr)

	s, contract := newTestSwapStateWithERC20(t, providesAmt)

	xmrmakerKeysAndProof, err := generateKeys()
	require.NoError(t, err)

	err = s.setXMRMakerKeys(
		xmrmakerKeysAndProof.PublicKeyPair.SpendKey(),
		xmrmakerKeysAndProof.PrivateKeyPair.ViewKey(),
		xmrmakerKeysAndProof.Secp256k1PublicKey,
	)
	require.NoError(t, err)

	// approve is called by NewSwap() in lockAsset()
	_, err = s.lockAsset()
	require.NoError(t, err)

	// Now that the tokens are locked in the contract, validate that
	// the contract is no longer approved to transfer additional tokens
	// from us.
	callOpts := &bind.CallOpts{Context: s.ctx}
	allowance, err := contract.Allowance(callOpts, s.ETHClient().Address(), s.SwapCreatorAddr())
	require.NoError(t, err)
	require.Equal(t, "0", allowance.String())
}<|MERGE_RESOLUTION|>--- conflicted
+++ resolved
@@ -148,11 +148,7 @@
 	return s
 }
 
-<<<<<<< HEAD
-func newTestSwapStateWithERC20(t *testing.T, initialBalance *big.Int) (*swapState, *contracts.TestERC20) {
-=======
-func newTestSwapStateWithERC20(t *testing.T, providesAmt *apd.Decimal) (*swapState, *contracts.ERC20Mock) {
->>>>>>> 15b8378c
+func newTestSwapStateWithERC20(t *testing.T, providesAmt *apd.Decimal) (*swapState, *contracts.TestERC20) {
 	b := newBackend(t)
 	const numDecimals = 13
 
