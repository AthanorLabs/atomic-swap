--- conflicted
+++ resolved
@@ -2,11 +2,9 @@
 
 import (
 	"errors"
-	"fmt"
 	"testing"
 	"time"
 
-	"github.com/cockroachdb/apd/v3"
 	ethtypes "github.com/ethereum/go-ethereum/core/types"
 	"github.com/stretchr/testify/require"
 
@@ -25,15 +23,14 @@
 	backend := newBackend(t)
 	err := backend.XMRClient().CreateWallet("test-wallet", "")
 	require.NoError(t, err)
-	one := apd.New(1, 0)
-	monero.MineMinXMRBalance(t, backend.XMRClient(), coins.MoneroToPiconero(one))
+	monero.MineMinXMRBalance(t, backend.XMRClient(), coins.MoneroToPiconero(coins.StrToDecimal("1")))
 
 	// lock xmr
 	amt := coins.NewPiconeroAmount(1000000000)
 	tResp, err := backend.XMRClient().Transfer(xmrAddr, 0, amt)
 	require.NoError(t, err)
 	t.Logf("transferred %d pico XMR (fees %d) to account %s", tResp.Amount, tResp.Fee, xmrAddr)
-	require.Equal(t, amt.String(), fmt.Sprintf("%d", tResp.Amount))
+	require.Equal(t, amt, tResp.Amount)
 
 	transfer, err := backend.XMRClient().WaitForReceipt(&monero.WaitForReceiptRequest{
 		Ctx:              s.ctx,
@@ -89,17 +86,12 @@
 	s.SetSwapTimeout(time.Minute * 2)
 
 	// invalid SendKeysMessage should result in an error
-<<<<<<< HEAD
-	msg := &net.SendKeysMessage{ProvidedAmount: new(apd.Decimal)}
-=======
 	msg := &message.SendKeysMessage{}
->>>>>>> 3ef8ae94
 	err := s.HandleProtocolMessage(msg)
 	require.True(t, errors.Is(err, errMissingKeys))
 
 	// handle valid SendKeysMessage
 	msg = s.SendKeysMessage()
-	msg.ProvidedAmount = apd.New(1, -0)
 	msg.PrivateViewKey = s.privkeys.ViewKey().Hex()
 	msg.EthAddress = s.ETHClient().Address().String()
 
