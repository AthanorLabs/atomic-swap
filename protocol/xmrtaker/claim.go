--- conflicted
+++ resolved
@@ -81,11 +81,7 @@
 		return "", errSwapCompleted
 	}
 
-<<<<<<< HEAD
-	// write counterparty swap privkey to file in case something goes wrong
-=======
 	// write counterparty swap privkey to disk in case something goes wrong
->>>>>>> 64530dc2
 	err := s.Backend.RecoveryDB().PutCounterpartySwapPrivateKey(s.ID(), skB)
 	if err != nil {
 		return "", err
