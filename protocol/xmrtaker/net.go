--- conflicted
+++ resolved
@@ -42,12 +42,8 @@
 	}
 
 	// Ensure the user's balance is strictly greater than the amount they will provide
-<<<<<<< HEAD
 	if ethAsset == types.EthAssetETH && balance.Cmp(providesAmount.BigInt()) <= 0 {
-=======
-	if balance.Cmp(providesAmount.BigInt()) <= 0 {
 		log.Warnf("Account %s needs additional funds for this transaction", a.backend.EthAddress())
->>>>>>> 36b527a9
 		return nil, errBalanceTooLow
 	}
 
