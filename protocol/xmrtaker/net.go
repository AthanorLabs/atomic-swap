--- conflicted
+++ resolved
@@ -120,13 +120,8 @@
 		delete(inst.swapStates, offerID)
 	}()
 
-<<<<<<< HEAD
-	log.Info(color.New(color.Bold).Sprintf("**initiated swap with OfferID=%s**", s.info.OfferID))
-	log.Info(color.New(color.Bold).Sprint("DO NOT EXIT THIS PROCESS OR FUNDS MAY BE LOST!"))
-=======
-	log.Info(color.New(color.Bold).Sprintf("**initiated swap with ID=%s**", s.info.ID))
+	log.Info(color.New(color.Bold).Sprintf("**initiated swap with offer ID=%s**", s.info.OfferID))
 	log.Info(color.New(color.Bold).Sprint("DO NOT EXIT THIS PROCESS OR THE SWAP MAY BE CANCELLED!"))
->>>>>>> aa70b55a
 	inst.swapStates[offerID] = s
 	return s, nil
 }