package xmrtaker

import (
	"context"
	"fmt"
	"time"

	"github.com/athanorlabs/atomic-swap/common"
	"github.com/athanorlabs/atomic-swap/common/types"
	mcrypto "github.com/athanorlabs/atomic-swap/crypto/monero"
	"github.com/athanorlabs/atomic-swap/monero"
	"github.com/athanorlabs/atomic-swap/net/message"
	pcommon "github.com/athanorlabs/atomic-swap/protocol"

	ethcommon "github.com/ethereum/go-ethereum/common"
	"github.com/fatih/color"
)

// HandleProtocolMessage is called by the network to handle an incoming message.
// If the message received is not the expected type for the point in the protocol we're at,
// this function will return an error.
func (s *swapState) HandleProtocolMessage(msg common.Message) error {
	switch msg := msg.(type) {
	case *message.SendKeysMessage:
		event := newEventKeysReceived(msg)
		s.eventCh <- event
		err := <-event.errCh
		if err != nil {
			return err
		}
	default:
		return errUnexpectedMessageType
	}

	return nil
}

func (s *swapState) clearNextExpectedEvent(status types.Status) {
	s.nextExpectedEvent = EventNoneType
	s.info.SetStatus(status)
	if s.statusCh != nil {
		s.statusCh <- status
	}
}

func (s *swapState) setNextExpectedEvent(event EventType) error {
	if s.nextExpectedEvent == EventNoneType {
		// should have called clearNextExpectedEvent instead
		panic("cannot set next expected event to EventNoneType")
	}

	if event == s.nextExpectedEvent {
		panic("cannot set next expected event to same as current")
	}

	s.nextExpectedEvent = event
	status := event.getStatus()

	if status == types.UnknownStatus {
		panic("status corresponding to event cannot be UnknownStatus")
	}

	s.info.SetStatus(status)
	err := s.Backend.SwapManager().WriteSwapToDB(s.info)
	if err != nil {
		return err
	}

	if s.info.StatusCh() != nil {
		s.info.StatusCh() <- status
	}

	return nil
}

func (s *swapState) handleSendKeysMessage(msg *message.SendKeysMessage) (common.Message, error) {
	if msg.ProvidedAmount == nil {
		return nil, errMissingProvidedAmount
	}

	if msg.ProvidedAmount.Cmp(s.info.ExpectedAmount) < 0 {
		return nil, fmt.Errorf("provided amount is not the same as expected: got %s, expected %s",
			msg.ProvidedAmount.Text('f'),
			s.info.ExpectedAmount.Text('f'),
		)
	}

	if msg.PublicSpendKey == nil || msg.PrivateViewKey == nil {
		return nil, errMissingKeys
	}

	if msg.EthAddress == (ethcommon.Address{}) {
		return nil, errMissingAddress
	}

	vk := msg.PrivateViewKey

	// verify counterparty's DLEq proof and ensure the resulting secp256k1 key is correct
	verificationRes, err := pcommon.VerifyKeysAndProof(msg.DLEqProof, msg.Secp256k1PublicKey, msg.PublicSpendKey)
	if err != nil {
		return nil, err
	}

	s.xmrmakerAddress = msg.EthAddress
	log.Debugf("got XMRMaker's keys and address: address=%s", s.xmrmakerAddress)

	symbol, err := pcommon.AssetSymbol(s.Backend, s.info.EthAsset)
	if err != nil {
		return nil, err
	}

	log.Infof(color.New(color.Bold).Sprintf("receiving %v XMR for %v %s",
		msg.ProvidedAmount,
		s.info.ProvidedAmount,
		symbol,
	))

	err = s.setXMRMakerKeys(verificationRes.Ed25519PublicKey, vk, verificationRes.Secp256k1PublicKey)
	if err != nil {
		return nil, fmt.Errorf("failed to set xmrmaker keys: %w", err)
	}

	txHash, err := s.lockAsset()
	if err != nil {
		return nil, fmt.Errorf("failed to lock ethereum asset in contract: %w", err)
	}

	log.Infof("locked %s in swap contract, waiting for XMR to be locked", symbol)

	// start goroutine to check that XMRMaker locks before t_0
	go s.runT0ExpirationHandler()

	// start goroutine to check for xmr being locked
	go s.checkForXMRLock()

	out := &message.NotifyETHLocked{
		Address:        s.ContractAddr(),
		TxHash:         txHash,
		ContractSwapID: s.contractSwapID,
		ContractSwap:   s.contractSwap,
	}

	return out, nil
}

func (s *swapState) checkForXMRLock() {
	var checkForXMRLockInterval time.Duration
	if s.Env() == common.Development {
		checkForXMRLockInterval = time.Second
	} else {
		// monero block time is >1 minute, so this should be fine
		checkForXMRLockInterval = time.Minute
	}

	// check that XMR was locked in expected account, and confirm amount
	lockedAddr, vk := s.expectedXMRLockAccount()

	conf := s.XMRClient().CreateWalletConf("xmrtaker-swap-wallet-verify-funds")
	abViewCli, err := monero.CreateViewOnlyWalletFromKeys(conf, vk, lockedAddr, s.walletScanHeight)
	if err != nil {
		log.Errorf("failed to generate view-only wallet to verify locked XMR: %s", err)
		return
	}
	defer abViewCli.CloseAndRemoveWallet()

	log.Debugf("generated view-only wallet to check funds: %s", abViewCli.WalletName())

	timer := time.NewTicker(checkForXMRLockInterval)
	for {
		select {
		case <-s.ctx.Done():
			return
		case <-timer.C:
			balance, err := abViewCli.GetBalance(0)
			if err != nil {
				log.Errorf("failed to get balance: %s", err)
				continue
			}

			log.Debugf("checking locked wallet, address=%s balance=%d blocks-to-unlock=%d",
				lockedAddr, balance.Balance, balance.BlocksToUnlock)

			if s.expectedPiconeroAmount().CmpU64(balance.UnlockedBalance) <= 0 {
				event := newEventXMRLocked()
				s.eventCh <- event
				err := <-event.errCh
				if err != nil {
					log.Errorf("eventXMRLocked errored: %s", err)
				}

				return
			}
		}
	}
}

func (s *swapState) runT0ExpirationHandler() {
	defer log.Debugf("returning from runT0ExpirationHandler")

	// TODO: this variable is so that we definitely refund before t0.
	// Current algorithm is to trigger the timeout when only 15% of the allotted
	// time is remaining. If the block interval is 1 second on a test network and
	// and T0 is 7 seconds after swap creation, we need the refund to trigger more
	// than one second before the block with a timestamp exactly equal to T0 to
	// satisfy the strictly less than requirement. 7s * 15% = 1.05s. 15% remaining
	// may be reasonable even with large timeouts on production networks, but more
	// research is needed.
	t0Delta := s.t1.Sub(s.t0) // time between swap start and T0 is equal to T1-T0
	deltaBeforeT0ToGiveUp := time.Duration(float64(t0Delta) * 0.15)
	deltaUntilGiveUp := time.Until(s.t0) - deltaBeforeT0ToGiveUp
	giveUpAndRefundTimer := time.NewTimer(deltaUntilGiveUp)
	defer giveUpAndRefundTimer.Stop() // don't wait for the timeout to garbage collect
	log.Debugf("time until refund: %vs", deltaUntilGiveUp.Seconds())

	select {
	case <-s.ctx.Done():
		return
	case <-s.xmrLockedCh:
		return
	case <-giveUpAndRefundTimer.C:
		log.Infof("approaching T0, attempting to refund ETH")
		event := newEventShouldRefund()
		s.eventCh <- event
		err := <-event.errCh
		if err != nil {
			// TODO: what should we do here? this would be bad. (#162)
			log.Errorf("failed to refund: %s", err)
		}
	}
}

func (s *swapState) expectedXMRLockAccount() (*mcrypto.Address, *mcrypto.PrivateViewKey) {
	vk := mcrypto.SumPrivateViewKeys(s.xmrmakerPrivateViewKey, s.privkeys.ViewKey())
	sk := mcrypto.SumPublicKeys(s.xmrmakerPublicSpendKey, s.pubkeys.SpendKey())
	return mcrypto.NewPublicKeyPair(sk, vk.Public()).Address(s.Env()), vk
}

<<<<<<< HEAD
func (s *swapState) handleNotifyXMRLock(msg *message.NotifyXMRLock) error {
	if msg.Address == nil {
		return errNoLockedXMRAddress
	}

	// check that XMR was locked in expected account, and confirm amount
	lockedAddr, vk := s.expectedXMRLockAccount()
	if !msg.Address.Equal(lockedAddr) {
		return fmt.Errorf("address received in message does not match expected address")
	}

	conf := s.XMRClient().CreateWalletConf("xmrtaker-swap-wallet-verify-funds")
	abViewCli, err := monero.CreateViewOnlyWalletFromKeys(conf, vk, lockedAddr, s.walletScanHeight)
	if err != nil {
		return fmt.Errorf("failed to generate view-only wallet to verify locked XMR: %w", err)
	}
	defer abViewCli.CloseAndRemoveWallet()

	log.Debugf("generated view-only wallet to check funds: %s", abViewCli.WalletName())

	balance, err := abViewCli.GetBalance(0)
	if err != nil {
		return fmt.Errorf("failed to get balance: %w", err)
	}

	log.Debugf("checking locked wallet, address=%s balance=%d blocks-to-unlock=%d",
		lockedAddr, balance.Balance, balance.BlocksToUnlock)

	if s.expectedPiconeroAmount().CmpU64(balance.Balance) > 0 {
		return fmt.Errorf("locked XMR amount is less than expected: got %s, expected %s",
			coins.FmtPiconeroAsXMR(balance.Balance), s.ExpectedAmount().Text('f'))
	}

	// Monero received from a transfer is locked for a minimum of 10 confirmations before
	// it can be spent again. The maker is required to wait for 10 confirmations before
	// notifying us that the XMR is locked and should not be adding additional wait
	// requirements. We give one block of leniency, in case the taker's node is not fully
	// synced. Our goal is to prevent double spends, issues due to block reorgs, and
	// prevent the maker from locking our funds until close to the heat death of the
	// universe (https://github.com/monero-project/research-lab/issues/78).
	if balance.BlocksToUnlock > 1 {
		return fmt.Errorf("received XMR funds are not unlocked as required (blocks-to-unlock=%d)",
			balance.BlocksToUnlock)
	}

=======
func (s *swapState) handleNotifyXMRLock() error {
>>>>>>> baea93c8
	close(s.xmrLockedCh)
	log.Info("XMR was locked successfully, setting contract to ready...")

	if err := s.ready(); err != nil {
		return fmt.Errorf("failed to call Ready: %w", err)
	}

	go s.runT1ExpirationHandler()
	return nil
}

func (s *swapState) runT1ExpirationHandler() {
	log.Debugf("time until t1 (%s): %vs",
		s.t1.Format(common.TimeFmtSecs),
		time.Until(s.t1).Seconds(),
	)

	defer log.Debugf("returning from runT1ExpirationHandler")

	waitCtx, waitCtxCancel := context.WithCancel(context.Background())
	defer waitCtxCancel() // Unblock WaitForTimestamp if still running when we exit

	waitCh := make(chan error)
	go func() {
		waitCh <- s.ETHClient().WaitForTimestamp(waitCtx, s.t1)
		close(waitCh)
	}()

	select {
	case <-s.ctx.Done():
		return
	case <-s.claimedCh:
		return
	case err := <-waitCh:
		if err != nil {
			// TODO: Do we propagate this error? If we retry, the logic should probably be inside
			// WaitForTimestamp. (#162)
			log.Errorf("Failure waiting for T1 timeout: err=%s", err)
			return
		}
		s.handleT1Expired()
	}
}

func (s *swapState) handleT1Expired() {
	log.Debugf("handling T1")
	event := newEventShouldRefund()
	s.eventCh <- event
	err := <-event.errCh
	if err != nil {
		// TODO: what should we do here? this would be bad. (#162)
		log.Errorf("failed to refund: %s", err)
	}
}<|MERGE_RESOLUTION|>--- conflicted
+++ resolved
@@ -235,55 +235,7 @@
 	return mcrypto.NewPublicKeyPair(sk, vk.Public()).Address(s.Env()), vk
 }
 
-<<<<<<< HEAD
-func (s *swapState) handleNotifyXMRLock(msg *message.NotifyXMRLock) error {
-	if msg.Address == nil {
-		return errNoLockedXMRAddress
-	}
-
-	// check that XMR was locked in expected account, and confirm amount
-	lockedAddr, vk := s.expectedXMRLockAccount()
-	if !msg.Address.Equal(lockedAddr) {
-		return fmt.Errorf("address received in message does not match expected address")
-	}
-
-	conf := s.XMRClient().CreateWalletConf("xmrtaker-swap-wallet-verify-funds")
-	abViewCli, err := monero.CreateViewOnlyWalletFromKeys(conf, vk, lockedAddr, s.walletScanHeight)
-	if err != nil {
-		return fmt.Errorf("failed to generate view-only wallet to verify locked XMR: %w", err)
-	}
-	defer abViewCli.CloseAndRemoveWallet()
-
-	log.Debugf("generated view-only wallet to check funds: %s", abViewCli.WalletName())
-
-	balance, err := abViewCli.GetBalance(0)
-	if err != nil {
-		return fmt.Errorf("failed to get balance: %w", err)
-	}
-
-	log.Debugf("checking locked wallet, address=%s balance=%d blocks-to-unlock=%d",
-		lockedAddr, balance.Balance, balance.BlocksToUnlock)
-
-	if s.expectedPiconeroAmount().CmpU64(balance.Balance) > 0 {
-		return fmt.Errorf("locked XMR amount is less than expected: got %s, expected %s",
-			coins.FmtPiconeroAsXMR(balance.Balance), s.ExpectedAmount().Text('f'))
-	}
-
-	// Monero received from a transfer is locked for a minimum of 10 confirmations before
-	// it can be spent again. The maker is required to wait for 10 confirmations before
-	// notifying us that the XMR is locked and should not be adding additional wait
-	// requirements. We give one block of leniency, in case the taker's node is not fully
-	// synced. Our goal is to prevent double spends, issues due to block reorgs, and
-	// prevent the maker from locking our funds until close to the heat death of the
-	// universe (https://github.com/monero-project/research-lab/issues/78).
-	if balance.BlocksToUnlock > 1 {
-		return fmt.Errorf("received XMR funds are not unlocked as required (blocks-to-unlock=%d)",
-			balance.BlocksToUnlock)
-	}
-
-=======
 func (s *swapState) handleNotifyXMRLock() error {
->>>>>>> baea93c8
 	close(s.xmrLockedCh)
 	log.Info("XMR was locked successfully, setting contract to ready...")
 
