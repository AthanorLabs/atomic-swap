package xmrtaker

import (
	"fmt"
	"sync"

	ethcommon "github.com/ethereum/go-ethereum/common"
	logging "github.com/ipfs/go-log"

	"github.com/athanorlabs/atomic-swap/coins"
	"github.com/athanorlabs/atomic-swap/common"
	"github.com/athanorlabs/atomic-swap/common/types"
	mcrypto "github.com/athanorlabs/atomic-swap/crypto/monero"
	pcommon "github.com/athanorlabs/atomic-swap/protocol"
	"github.com/athanorlabs/atomic-swap/protocol/backend"
	"github.com/athanorlabs/atomic-swap/protocol/swap"
	"github.com/athanorlabs/atomic-swap/protocol/txsender"
)

var (
	log = logging.Logger("xmrtaker")
)

// Instance implements the functionality that will be used by a user who owns ETH
// and wishes to swap for XMR.
type Instance struct {
	backend backend.Backend
	dataDir string

	transferBack bool // transfer xmr back to original account

	// non-nil if a swap is currently happening, nil otherwise
	// map of offer IDs -> ongoing swaps
	swapStates map[types.Hash]*swapState
	swapMu     sync.Mutex // lock for above map
}

// Config contains the configuration values for a new XMRTaker instance.
type Config struct {
	Backend        backend.Backend
	DataDir        string
	TransferBack   bool
	ExternalSender bool
}

// NewInstance returns a new instance of XMRTaker.
// It accepts an endpoint to a monero-wallet-rpc instance where XMRTaker will generate
// the account in which the XMR will be deposited.
func NewInstance(cfg *Config) (*Instance, error) {
	// if TransferBack == true, all xmr received during swaps is transferred to the given wallet.
	cfg.Backend.SetBaseXMRDepositAddress(cfg.Backend.XMRClient().PrimaryAddress())

	inst := &Instance{
		backend:    cfg.Backend,
		dataDir:    cfg.DataDir,
		swapStates: make(map[types.Hash]*swapState),
	}

	err := inst.checkForOngoingSwaps()
	if err != nil {
		return nil, err
	}

	return inst, nil
}

func (inst *Instance) checkForOngoingSwaps() error {
	swaps, err := inst.backend.SwapManager().GetOngoingSwaps()
	if err != nil {
		return err
	}

	for _, s := range swaps {
		if s.Provides != coins.ProvidesETH {
			continue
		}

		if s.Status == types.KeysExchanged || s.Status == types.ExpectingKeys {
			// set status to aborted, delete info from recovery db
			err = inst.abortOngoingSwap(s)
			if err != nil {
				log.Warnf("failed to abort ongoing swap %s: %s", s.ID, err)
			}
			continue
		}

		err = inst.createOngoingSwap(s)
		if err != nil {
			return err
		}
	}

	return nil
}

func (inst *Instance) abortOngoingSwap(s *swap.Info) error {
	// set status to aborted, delete info from recovery db
	s.Status = types.CompletedAbort
	err := inst.backend.SwapManager().CompleteOngoingSwap(s)
	if err != nil {
		return err
	}

	return inst.backend.RecoveryDB().DeleteSwap(s.ID)
}

func (inst *Instance) createOngoingSwap(s *swap.Info) error {
	// check if we have shared secret key in db; if so, claim XMR from that
	// otherwise, create new swap state from recovery info
	skB, err := inst.backend.RecoveryDB().GetCounterpartySwapPrivateKey(s.ID)
	if err == nil {
		return inst.completeSwap(s, skB)
	}

	ethSwapInfo, err := inst.backend.RecoveryDB().GetContractSwapInfo(s.ID)
	if err != nil {
		return fmt.Errorf("failed to get offer for ongoing swap, id %s: %s", s.ID, err)
	}

	sk, err := inst.backend.RecoveryDB().GetSwapPrivateKey(s.ID)
	if err != nil {
		return fmt.Errorf("failed to get private key for ongoing swap, id %s: %s", s.ID, err)
	}

	kp, err := sk.AsPrivateKeyPair()
	if err != nil {
		return err
	}

	inst.swapMu.Lock()
	defer inst.swapMu.Unlock()
	ss, err := newSwapStateFromOngoing(
		inst.backend,
		s,
		inst.transferBack,
		ethSwapInfo,
		kp,
	)
	if err != nil {
		return fmt.Errorf("failed to create new swap state for ongoing swap, id %s: %s", s.ID, err)
	}

	inst.swapStates[s.ID] = ss

	go func() {
		<-ss.done
		inst.swapMu.Lock()
		defer inst.swapMu.Unlock()
		delete(inst.swapStates, s.ID)
	}()

	return nil
}

<<<<<<< HEAD
=======
// completeSwap is called in the case where we find an ongoing swap in the db on startup,
// and the swap already has the counterpary's swap secret stored.
// In this case, we simply claim the XMR, as we have both secrets required.
// It's unlikely for this case to ever be hit, unless the daemon was shut down in-between
// us finding the counterparty's secret and claiming the XMR.
//
// Note: this will use the current value of `transferBack `(verses whatever value was set when
// the swap was started). It will also only only recover to the primary wallet address,
// not whatever address was used when the swap was started.
>>>>>>> 64530dc2
func (inst *Instance) completeSwap(s *swap.Info, skB *mcrypto.PrivateSpendKey) error {
	// fetch our swap private spend key
	skA, err := inst.backend.RecoveryDB().GetSwapPrivateKey(s.ID)
	if err != nil {
		return err
	}

	// fetch our swap private view key
	vkA, err := skA.View()
	if err != nil {
		return err
	}

	// fetch counterparty's private view key
	_, vkB, err := inst.backend.RecoveryDB().GetXMRMakerSwapKeys(s.ID)
	if err != nil {
		return err
	}

	kpAB := pcommon.GetClaimKeypair(
		skA, skB,
		vkA, vkB,
	)

	_, err = pcommon.ClaimMonero(
		inst.backend.Ctx(),
		inst.backend.Env(),
		s.ID,
		inst.backend.XMRClient(),
		s.MoneroStartHeight,
		kpAB,
		inst.backend.XMRClient().PrimaryAddress(),
		inst.transferBack,
	)
	if err != nil {
		return err
	}

<<<<<<< HEAD
=======
	s.Status = types.CompletedSuccess
	err = inst.backend.SwapManager().CompleteOngoingSwap(s)
	if err != nil {
		return fmt.Errorf("failed to mark swap %s as completed: %w", s.ID, err)
	}

>>>>>>> 64530dc2
	return nil
}

// Refund is called by the RPC function swap_refund.
// If it's possible to refund the ongoing swap, it does that, then notifies the counterparty.
func (inst *Instance) Refund(offerID types.Hash) (ethcommon.Hash, error) {
	inst.swapMu.Lock()
	defer inst.swapMu.Unlock()

	s, has := inst.swapStates[offerID]
	if !has {
		return ethcommon.Hash{}, errNoOngoingSwap
	}

	return s.doRefund()
}

// GetOngoingSwapState ...
func (inst *Instance) GetOngoingSwapState(offerID types.Hash) common.SwapState {
	return inst.swapStates[offerID]
}

// ExternalSender returns the *txsender.ExternalSender for a swap, if the swap exists and is using
// and external tx sender
func (inst *Instance) ExternalSender(offerID types.Hash) (*txsender.ExternalSender, error) {
	inst.swapMu.Lock()
	defer inst.swapMu.Unlock()

	s, has := inst.swapStates[offerID]
	if !has {
		return nil, errNoOngoingSwap
	}

	es, ok := s.sender.(*txsender.ExternalSender)
	if !ok {
		return nil, errSenderIsNotExternal
	}

	return es, nil
}<|MERGE_RESOLUTION|>--- conflicted
+++ resolved
@@ -152,8 +152,6 @@
 	return nil
 }
 
-<<<<<<< HEAD
-=======
 // completeSwap is called in the case where we find an ongoing swap in the db on startup,
 // and the swap already has the counterpary's swap secret stored.
 // In this case, we simply claim the XMR, as we have both secrets required.
@@ -163,7 +161,6 @@
 // Note: this will use the current value of `transferBack `(verses whatever value was set when
 // the swap was started). It will also only only recover to the primary wallet address,
 // not whatever address was used when the swap was started.
->>>>>>> 64530dc2
 func (inst *Instance) completeSwap(s *swap.Info, skB *mcrypto.PrivateSpendKey) error {
 	// fetch our swap private spend key
 	skA, err := inst.backend.RecoveryDB().GetSwapPrivateKey(s.ID)
@@ -202,15 +199,12 @@
 		return err
 	}
 
-<<<<<<< HEAD
-=======
 	s.Status = types.CompletedSuccess
 	err = inst.backend.SwapManager().CompleteOngoingSwap(s)
 	if err != nil {
 		return fmt.Errorf("failed to mark swap %s as completed: %w", s.ID, err)
 	}
 
->>>>>>> 64530dc2
 	return nil
 }
 
