--- conflicted
+++ resolved
@@ -147,7 +147,7 @@
 		walletScanHeight -= monero.MinSpendConfirmations
 	}
 
-	ethHeader, err := b.EthClient().HeaderByNumber(b.Ctx(), nil)
+	ethHeader, err := b.ETH().Raw().HeaderByNumber(b.Ctx(), nil)
 	if err != nil {
 		return nil, err
 	}
@@ -160,7 +160,7 @@
 
 	claimedWatcher := watcher.NewEventFilter(
 		ctx,
-		b.EthClient(),
+		b.ETH().Raw(),
 		b.ContractAddr(),
 		ethHeader.Number,
 		claimedTopic,
@@ -407,18 +407,6 @@
 		// There is a small, but non-zero chance that our transaction gets placed in a block that is after T0
 		// even though the current block is before T0. In this case, the transaction will be reverted, the
 		// gas fee is lost, but we can wait until T1 and try again.
-<<<<<<< HEAD
-		log.Warnf("First refund attempt failed: err=%s", err)
-	}
-
-	if ts.Before(s.t1) {
-		// we've passed t0 but aren't past t1 yet, so wait until t1
-		log.Infof("Waiting until time %s to refund", s.t1)
-		err = s.ETH().WaitForTimestamp(s.ctx, s.t1)
-		if err != nil {
-			return ethcommon.Hash{}, err
-		}
-=======
 		log.Warnf("first refund attempt failed: err=%s", err)
 	}
 
@@ -446,7 +434,6 @@
 		return ethcommon.Hash{}, fmt.Errorf(revertSwapCompleted)
 	default:
 		panic(fmt.Sprintf("got unexpected event while waiting for Claimed/T1: %s", event))
->>>>>>> be9888f0
 	}
 }
 
