package xmrtaker

import (
	"context"
	"crypto/rand"
	"encoding/hex"
	"fmt"
	"math/big"
	"reflect"
	"strings"
	"time"

	"github.com/athanorlabs/atomic-swap/common"
	"github.com/athanorlabs/atomic-swap/common/types"
	mcrypto "github.com/athanorlabs/atomic-swap/crypto/monero"
	"github.com/athanorlabs/atomic-swap/crypto/secp256k1"
	"github.com/athanorlabs/atomic-swap/db"
	"github.com/athanorlabs/atomic-swap/dleq"
	contracts "github.com/athanorlabs/atomic-swap/ethereum"
	"github.com/athanorlabs/atomic-swap/ethereum/watcher"
	"github.com/athanorlabs/atomic-swap/monero"
	"github.com/athanorlabs/atomic-swap/net"
	pcommon "github.com/athanorlabs/atomic-swap/protocol"
	"github.com/athanorlabs/atomic-swap/protocol/backend"
	pswap "github.com/athanorlabs/atomic-swap/protocol/swap"
	"github.com/athanorlabs/atomic-swap/protocol/txsender"

	ethcommon "github.com/ethereum/go-ethereum/common"
	ethtypes "github.com/ethereum/go-ethereum/core/types"
	"github.com/fatih/color" //nolint:misspell
)

const revertSwapCompleted = "swap is already completed"

// const revertUnableToRefund = "it's the counterparty's turn, unable to refund, try again later"

var claimedTopic = common.GetTopic(common.ClaimedEventSignature)

// swapState is an instance of a swap. it holds the info needed for the swap,
// and its current state.
type swapState struct {
	backend.Backend
	sender txsender.Sender

	ctx          context.Context
	cancel       context.CancelFunc
	transferBack bool

	info           *pswap.Info
	statusCh       chan types.Status
	providedAmount EthereumAssetAmount

	// our keys for this session
	dleqProof    *dleq.Proof
	secp256k1Pub *secp256k1.PublicKey
	privkeys     *mcrypto.PrivateKeyPair
	pubkeys      *mcrypto.PublicKeyPair

	// XMRMaker's keys for this session
	xmrmakerPublicSpendKey     *mcrypto.PublicKey
	xmrmakerPrivateViewKey     *mcrypto.PrivateViewKey
	xmrmakerSecp256k1PublicKey *secp256k1.PublicKey
	xmrmakerAddress            ethcommon.Address

	// block height at start of swap used for fast wallet creation
	walletScanHeight uint64

	// swap contract and timeouts in it; set once contract is deployed
	contractSwapID [32]byte
	contractSwap   contracts.SwapFactorySwap
	t0, t1         time.Time

	// tracks the state of the swap
	nextExpectedEvent EventType

	// channels

	// channel for swap events
	// the event handler in event.go ensures only one event is being handled at a time
	eventCh chan Event
	// channel for `Claimed` logs seen on-chain
	logClaimedCh chan ethtypes.Log
	// signals the t0 expiration handler to return
	xmrLockedCh chan struct{}
	// signals the t1 expiration handler to return
	claimedCh chan struct{}
	// signals to the creator xmrmaker instance that it can delete this swap
	done chan struct{}
}

func newSwapStateFromStart(
	b backend.Backend,
	offerID types.Hash,
	transferBack bool,
	providedAmount EthereumAssetAmount,
	receivedAmount common.PiconeroAmount,
	exchangeRate types.ExchangeRate,
	ethAsset types.EthAsset,
) (*swapState, error) {
	stage := types.ExpectingKeys
	statusCh := make(chan types.Status, 16)

	moneroStartNumber, err := b.XMRClient().GetChainHeight()
	if err != nil {
		return nil, err
	}

	// reduce the scan height a little in case there is a block reorg
	if moneroStartNumber >= monero.MinSpendConfirmations {
		moneroStartNumber -= monero.MinSpendConfirmations
	}

	ethHeader, err := b.ETHClient().Raw().HeaderByNumber(b.Ctx(), nil)
	if err != nil {
		return nil, err
	}

<<<<<<< HEAD
	info := pswap.NewInfo(
		offerID,
		types.ProvidesETH,
		providedAmount.AsStandard(),
		receivedAmount.AsMonero(),
		exchangeRate,
		ethAsset,
		stage,
		moneroStartNumber,
		statusCh,
	)
	if err = b.SwapManager().AddSwap(info); err != nil {
		return nil, err
	}
=======
	stage := types.ExpectingKeys
	statusCh := make(chan types.Status, 16)
>>>>>>> cac8928e

	defer func() {
		statusCh <- stage
	}()
	return newSwapState(
		b,
		transferBack,
		info,
		ethHeader.Number,
		moneroStartNumber,
	)
}

func newSwapStateFromOngoing(
	b backend.Backend,
	info *pswap.Info,
	transferBack bool,
	ethSwapInfo *db.EthereumSwapInfo,
	sk *mcrypto.PrivateKeyPair,
) (*swapState, error) {
	if info.Status != types.ETHLocked && info.Status != types.ContractReady {
		return nil, errInvalidStageForRecovery
	}

	makerSk, makerVk, err := b.RecoveryDB().GetXMRMakerSwapKeys(info.ID)
	if err != nil {
		return nil, fmt.Errorf("failed to get xmrmaker swap keys from db: %w", err)
	}

	s, err := newSwapState(
		b,
		transferBack,
		info,
		ethSwapInfo.StartNumber,
		info.MoneroStartHeight,
	)
	if err != nil {
		return nil, err
	}

	if b.ContractAddr() != ethSwapInfo.ContractAddress {
		return nil, errContractAddrMismatch(ethSwapInfo.ContractAddress.String())
	}

	s.setTimeouts(ethSwapInfo.Swap.Timeout0, ethSwapInfo.Swap.Timeout1)
	s.privkeys = sk
	s.pubkeys = sk.PublicKeyPair()
	s.contractSwapID = ethSwapInfo.SwapID
	s.contractSwap = ethSwapInfo.Swap
	s.xmrmakerPublicSpendKey = makerSk
	s.xmrmakerPrivateViewKey = makerVk
	return s, nil
}

func newSwapState(
	b backend.Backend,
	transferBack bool,
	info *pswap.Info,
	ethStartNumber *big.Int,
	moneroStartNumber uint64,
) (*swapState, error) {
	_, err := b.XMRDepositAddress(nil)
	if transferBack && err != nil {
		return nil, errMustProvideWalletAddress
	}

	if !b.ETHClient().HasPrivateKey() {
		transferBack = true // front-end must set final deposit address
	}

	var sender txsender.Sender
	if info.EthAsset != types.EthAssetETH {
		erc20Contract, err := contracts.NewIERC20(info.EthAsset.Address(), b.ETHClient().Raw()) //nolint:govet
		if err != nil {
			return nil, err
		}

		sender, err = b.NewTxSender(info.EthAsset.Address(), erc20Contract)
		if err != nil {
			return nil, err
		}
	} else {
		sender, err = b.NewTxSender(info.EthAsset.Address(), nil)
		if err != nil {
			return nil, err
		}
	}

<<<<<<< HEAD
=======
	walletScanHeight, err := b.XMRClient().GetChainHeight()
	if err != nil {
		return nil, err
	}

	// reduce the scan height a little in case there is a block reorg
	if walletScanHeight >= monero.MinSpendConfirmations {
		walletScanHeight -= monero.MinSpendConfirmations
	}

	ethHeader, err := b.ETHClient().Raw().HeaderByNumber(b.Ctx(), nil)
	if err != nil {
		return nil, err
	}

	info := pswap.NewInfo(
		offerID,
		types.ProvidesETH,
		providedAmount.AsStandard(),
		receivedAmount.AsMonero(),
		exchangeRate,
		ethAsset,
		stage,
		walletScanHeight,
		statusCh,
	)
	if err = b.SwapManager().AddSwap(info); err != nil {
		return nil, err
	}

>>>>>>> cac8928e
	// set up ethereum event watchers
	const logChSize = 16
	logClaimedCh := make(chan ethtypes.Log, logChSize)

	ctx, cancel := context.WithCancel(b.Ctx())

	claimedWatcher := watcher.NewEventFilter(
		ctx,
		b.ETHClient().Raw(),
		b.ContractAddr(),
		ethStartNumber,
		claimedTopic,
		logClaimedCh,
	)

	err = claimedWatcher.Start()
	if err != nil {
		cancel()
		return nil, err
	}

<<<<<<< HEAD
	// note: if this is recovering an ongoing swap, this will only
	// be invoked if our status is ETHLocked or ContractReady; ie.
	// we've locked ETH, but not yet claimed or refunded.
	//
	// dleqProof and secp256k1Pub are never set, as they are only used
	// in the swap step before or where ETH is locked.
	//
	// similarly, xmrmaker secp256k1 public keys and ETH address are also
	// never set, as they're only used in the ETH lock step.
=======
	statusCh <- stage
>>>>>>> cac8928e
	s := &swapState{
		ctx:               ctx,
		cancel:            cancel,
		Backend:           b,
		sender:            sender,
		transferBack:      transferBack,
		walletScanHeight:  moneroStartNumber,
		nextExpectedEvent: nextExpectedEventFromStatus(info.Status),
		eventCh:           make(chan Event),
		logClaimedCh:      logClaimedCh,
		xmrLockedCh:       make(chan struct{}),
		claimedCh:         make(chan struct{}),
		done:              make(chan struct{}),
		info:              info,
		providedAmount:    common.EtherToWei(info.ProvidedAmount),
		statusCh:          info.StatusCh(),
	}

	if err := s.generateAndSetKeys(); err != nil {
		return nil, err
	}

	go s.waitForSendKeysMessage()
	go s.runHandleEvents()
	go s.runContractEventWatcher()
	return s, nil
}

func (s *swapState) waitForSendKeysMessage() {
	waitDuration := time.Minute * 5
	timer := time.After(waitDuration)
	select {
	case <-s.ctx.Done():
		return
	case <-timer:
	}

	// check if we've received a response from the counterparty yet
	if reflect.TypeOf(s.nextExpectedEvent) != reflect.TypeOf(&EventKeysReceived{}) {
		return
	}

	// if not, just exit the swap
	_ = s.Exit()
}

// SendKeysMessage ...
func (s *swapState) SendKeysMessage() *net.SendKeysMessage {
	return &net.SendKeysMessage{
		PublicSpendKey:     s.pubkeys.SpendKey().Hex(),
		PublicViewKey:      s.pubkeys.ViewKey().Hex(),
		DLEqProof:          hex.EncodeToString(s.dleqProof.Proof()),
		Secp256k1PublicKey: s.secp256k1Pub.String(),
	}
}

// ReceivedAmount returns the amount received, or expected to be received, at the end of the swap
func (s *swapState) ReceivedAmount() float64 {
	return s.info.ReceivedAmount
}

func (s *swapState) receivedAmountInPiconero() common.PiconeroAmount {
	return common.MoneroToPiconero(s.info.ReceivedAmount)
}

// ID returns the ID of the swap
func (s *swapState) ID() types.Hash {
	return s.info.ID
}

// Exit is called by the network when the protocol stream closes, or if the swap_refund RPC endpoint is called.
// It exists the swap by refunding if necessary. If no locking has been done, it simply aborts the swap.
// If the swap already completed successfully, this function does not do anything regarding the protocol.
func (s *swapState) Exit() error {
	event := newEventExit()
	s.eventCh <- event
	return <-event.errCh
}

// exit is the same as Exit, but assumes the calling code block already holds the swapState lock.
func (s *swapState) exit() error {
	defer func() {
		err := s.SwapManager().CompleteOngoingSwap(s.info)
		if err != nil {
			log.Warnf("failed to mark swap %s as completed: %s", s.info.ID, err)
			return
		}

		// Stop all per-swap goroutines
		s.cancel()
		close(s.done)

		var exitLog string
		switch s.info.Status {
		case types.CompletedSuccess:
			exitLog = color.New(color.Bold).Sprintf("**swap completed successfully: id=%s**", s.ID())
		case types.CompletedRefund:
			exitLog = color.New(color.Bold).Sprintf("**swap refunded successfully: id=%s**", s.ID())
		case types.CompletedAbort:
			exitLog = color.New(color.Bold).Sprintf("**swap aborted: id=%s**", s.ID())
		}

		log.Info(exitLog)
	}()

	log.Debugf("attempting to exit swap: nextExpectedEvent=%s", s.nextExpectedEvent)

	switch s.nextExpectedEvent {
	case EventKeysReceivedType:
		// we are fine, as we only just initiated the protocol.
		s.clearNextExpectedEvent(types.CompletedAbort)
		return nil
	case EventXMRLockedType, EventETHClaimedType:
		// for EventXMRLocked, we already deployed the contract,
		// so we should call Refund().
		//
		// for EventETHClaimed, the XMR has been locked, but the
		// ETH hasn't been claimed, but the contract has been set to ready.
		// we should also refund in this case, since we might be past t1.
		txHash, err := s.tryRefund()
		if err != nil {
			if strings.Contains(err.Error(), revertSwapCompleted) {
				return s.tryClaim()
			}

			s.clearNextExpectedEvent(types.CompletedAbort)
			log.Errorf("failed to refund: err=%s", err)
			return err
		}

		s.clearNextExpectedEvent(types.CompletedRefund)
		log.Infof("refunded ether: transaction hash=%s", txHash)
	case EventNoneType:
		// the swap completed already, do nothing
		return nil
	default:
		log.Errorf("unexpected nextExpectedEvent: %s", s.nextExpectedEvent)
		s.clearNextExpectedEvent(types.CompletedAbort)
		return errUnexpectedEventType
	}

	return nil
}

// doRefund is called by the RPC function swap_refund.
// If it's possible to refund the ongoing swap, it does that, then notifies the counterparty.
func (s *swapState) doRefund() (ethcommon.Hash, error) {
	switch s.nextExpectedEvent {
	case EventXMRLockedType, EventETHClaimedType:
		event := newEventShouldRefund()
		s.eventCh <- event
		err := <-event.errCh
		if err != nil {
			return ethcommon.Hash{}, err
		}

		txHash := <-event.txHashCh
		return txHash, nil
	default:
		return ethcommon.Hash{}, errCannotRefund
	}
}

func (s *swapState) tryRefund() (ethcommon.Hash, error) {
	stage, err := s.Contract().Swaps(s.ETHClient().CallOpts(s.ctx), s.contractSwapID)
	if err != nil {
		return ethcommon.Hash{}, err
	}

	switch stage {
	case contracts.StageInvalid:
		return ethcommon.Hash{}, errRefundInvalid
	case contracts.StageCompleted:
		return ethcommon.Hash{}, errRefundSwapCompleted
	case contracts.StagePending, contracts.StageReady:
		// do nothing
	default:
		panic("Unhandled stage value")
	}

	isReady := stage == contracts.StageReady

	ts, err := s.ETHClient().LatestBlockTimestamp(s.ctx)
	if err != nil {
		return ethcommon.Hash{}, err
	}

	log.Debugf("tryRefund isReady=%v untilT0=%vs untilT1=%vs",
		isReady, s.t0.Sub(ts).Seconds(), s.t1.Sub(ts).Seconds())

	if ts.Before(s.t0) && !isReady {
		txHash, err := s.refund()
		// TODO: Have refund() return errors that we can use errors.Is to check against
		if err == nil {
			return txHash, nil
		}

		// There is a small, but non-zero chance that our transaction gets placed in a block that is after T0
		// even though the current block is before T0. In this case, the transaction will be reverted, the
		// gas fee is lost, but we can wait until T1 and try again.
		log.Warnf("first refund attempt failed: err=%s", err)
	}

	if ts.After(s.t1) {
		return s.refund()
	}

	// the contract is "ready", so we can't do anything until
	// the counterparty claims or until t1 passes.
	//
	// we let the runT1ExpirationHandler() routine continue to run and read
	// from s.eventCh for EventShouldRefund or EventETHClaimed.
	// (since this function is called from inside the event handler routine,
	// it won't handle those events while this function is executing.)
	log.Infof("waiting until time %s to refund", s.t1)

	event := <-s.eventCh
	log.Debugf("got event %s while waiting for T1", event)
	switch event.(type) {
	case *EventShouldRefund:
		return s.refund()
	case *EventETHClaimed:
		// we should claim; returning this error
		// causes the calling function to claim
		return ethcommon.Hash{}, fmt.Errorf(revertSwapCompleted)
	default:
		panic(fmt.Sprintf("got unexpected event while waiting for Claimed/T1: %s", event))
	}
}

func (s *swapState) setTimeouts(t0, t1 *big.Int) {
	s.t0 = time.Unix(t0.Int64(), 0)
	s.t1 = time.Unix(t1.Int64(), 0)
}

func (s *swapState) generateAndSetKeys() error {
	if s.privkeys != nil {
		panic("generateAndSetKeys should only be called once")
	}

	keysAndProof, err := generateKeys()
	if err != nil {
		return err
	}

	s.dleqProof = keysAndProof.DLEqProof
	s.secp256k1Pub = keysAndProof.Secp256k1PublicKey
	s.privkeys = keysAndProof.PrivateKeyPair
	s.pubkeys = keysAndProof.PublicKeyPair

	return s.Backend.RecoveryDB().PutSwapPrivateKey(s.ID(), s.privkeys.SpendKey(), s.Env())
}

// getSecret secrets returns the current secret scalar used to unlock funds from the contract.
func (s *swapState) getSecret() [32]byte {
	secret := s.dleqProof.Secret()
	var sc [32]byte
	copy(sc[:], secret[:])
	return sc
}

// setXMRMakerKeys sets XMRMaker's public spend key (to be stored in the contract) and XMRMaker's
// private view key (used to check XMR balance before calling Ready())
func (s *swapState) setXMRMakerKeys(
	sk *mcrypto.PublicKey,
	vk *mcrypto.PrivateViewKey,
	secp256k1Pub *secp256k1.PublicKey,
) error {
	s.xmrmakerPublicSpendKey = sk
	s.xmrmakerPrivateViewKey = vk
	s.xmrmakerSecp256k1PublicKey = secp256k1Pub
	return s.Backend.RecoveryDB().PutXMRMakerSwapKeys(s.info.ID, sk, vk)
}

func (s *swapState) approveToken() error {
	token, err := contracts.NewIERC20(s.info.EthAsset.Address(), s.ETHClient().Raw())
	if err != nil {
		return fmt.Errorf("failed to instantiate IERC20: %w", err)
	}

	balance, err := token.BalanceOf(s.ETHClient().CallOpts(s.ctx), s.ETHClient().Address())
	if err != nil {
		return fmt.Errorf("failed to get balance for token: %w", err)
	}

	log.Info("approving token for use by the swap contract...")
	_, _, err = s.sender.Approve(s.ContractAddr(), balance)
	if err != nil {
		return fmt.Errorf("failed to approve token: %w", err)
	}

	log.Info("approved token for use by the swap contract")
	return nil
}

// lockAsset calls the Swap contract function new_swap and locks `amount` ether in it.
func (s *swapState) lockAsset() (ethcommon.Hash, error) {
	if s.xmrmakerPublicSpendKey == nil || s.xmrmakerPrivateViewKey == nil {
		panic(errCounterpartyKeysNotSet)
	}

	if s.info.EthAsset != types.EthAssetETH {
		err := s.approveToken()
		if err != nil {
			return ethcommon.Hash{}, err
		}
	}

	cmtXMRTaker := s.secp256k1Pub.Keccak256()
	cmtXMRMaker := s.xmrmakerSecp256k1PublicKey.Keccak256()

	nonce := generateNonce()
	txHash, receipt, err := s.sender.NewSwap(
		cmtXMRMaker,
		cmtXMRTaker,
		s.xmrmakerAddress,
		big.NewInt(int64(s.SwapTimeout().Seconds())),
		nonce,
		s.info.EthAsset,
		s.providedAmount.BigInt(),
	)
	if err != nil {
		return ethcommon.Hash{}, fmt.Errorf("failed to instantiate swap on-chain: %w", err)
	}

	log.Debugf("instantiated swap on-chain: amount=%s asset=%s txHash=%s", s.providedAmount, s.info.EthAsset, txHash)

	if len(receipt.Logs) == 0 {
		return ethcommon.Hash{}, errSwapInstantiationNoLogs
	}

	for _, rLog := range receipt.Logs {
		s.contractSwapID, err = contracts.GetIDFromLog(rLog)
		if err == nil {
			break
		}
	}
	if err != nil {
		return ethcommon.Hash{}, fmt.Errorf("swap ID not found in transaction receipt's logs: %w", err)
	}

	var t0 *big.Int
	var t1 *big.Int
	for _, log := range receipt.Logs {
		t0, t1, err = contracts.GetTimeoutsFromLog(log)
		if err == nil {
			break
		}
	}
	if err != nil {
		return ethcommon.Hash{}, fmt.Errorf("timeouts not found in transaction receipt's logs: %w", err)
	}

	s.setTimeouts(t0, t1)

	s.contractSwap = contracts.SwapFactorySwap{
		Owner:        s.ETHClient().Address(),
		Claimer:      s.xmrmakerAddress,
		PubKeyClaim:  cmtXMRMaker,
		PubKeyRefund: cmtXMRTaker,
		Timeout0:     t0,
		Timeout1:     t1,
		Asset:        ethcommon.Address(s.info.EthAsset),
		Value:        s.providedAmount.BigInt(),
		Nonce:        nonce,
	}

	ethInfo := &db.EthereumSwapInfo{
		StartNumber:     receipt.BlockNumber,
		SwapID:          s.contractSwapID,
		Swap:            s.contractSwap,
		ContractAddress: s.Backend.ContractAddr(),
	}

	if err := s.Backend.RecoveryDB().PutContractSwapInfo(s.ID(), ethInfo); err != nil {
		return ethcommon.Hash{}, err
	}

	return txHash, nil
}

// ready calls the Ready() method on the Swap contract, indicating to XMRMaker he has until time t_1 to
// call Claim(). Ready() should only be called once XMRTaker sees XMRMaker lock his XMR.
// If time t_0 has passed, there is no point of calling Ready().
func (s *swapState) ready() error {
	stage, err := s.Contract().Swaps(s.ETHClient().CallOpts(s.ctx), s.contractSwapID)
	if err != nil {
		return err
	}
	if stage != contracts.StagePending {
		return fmt.Errorf("can not set contract to ready when swap stage is %s", contracts.StageToString(stage))
	}
	_, receipt, err := s.sender.SetReady(s.contractSwap)
	if err != nil {
		if strings.Contains(err.Error(), revertSwapCompleted) && !s.info.Status.IsOngoing() {
			return nil
		}
		return err
	}

	log.Debugf("contract set to ready in block %d", receipt.BlockNumber)
	return nil
}

// refund calls the Refund() method in the Swap contract, revealing XMRTaker's secret
// and returns to her the ether in the contract.
// If time t_1 passes and Claim() has not been called, XMRTaker should call Refund().
func (s *swapState) refund() (ethcommon.Hash, error) {
	sc := s.getSecret()

	log.Infof("attempting to call Refund()...")
	txHash, _, err := s.sender.Refund(s.contractSwap, sc)
	if err != nil {
		return ethcommon.Hash{}, err
	}

	s.clearNextExpectedEvent(types.CompletedRefund)
	return txHash, nil
}

<<<<<<< HEAD
=======
func (s *swapState) claimMonero(skB *mcrypto.PrivateSpendKey) (mcrypto.Address, error) {
	if !s.info.Status.IsOngoing() {
		return "", errSwapCompleted
	}

	skAB := mcrypto.SumPrivateSpendKeys(skB, s.privkeys.SpendKey())
	vkAB := mcrypto.SumPrivateViewKeys(s.xmrmakerPrivateViewKey, s.privkeys.ViewKey())
	kpAB := mcrypto.NewPrivateKeyPair(skAB, vkAB)

	// write keys to file in case something goes wrong
	if err := s.Backend.RecoveryDB().PutSharedSwapPrivateKey(s.ID(), kpAB.SpendKey(), s.Env()); err != nil {
		return "", err
	}

	s.XMRClient().Lock()
	defer s.XMRClient().Unlock()

	addr, err := monero.CreateWallet("xmrtaker-swap-wallet", s.Env(), s.Backend.XMRClient(), kpAB, s.walletScanHeight)
	if err != nil {
		return "", err
	}

	if !s.transferBack {
		log.Infof("monero claimed in account %s", addr)
		return addr, nil
	}

	id := s.ID()
	depositAddr, err := s.XMRDepositAddress(&id)
	if err != nil {
		return "", err
	}

	log.Infof("monero claimed in account %s; transferring to original account %s",
		addr, depositAddr)

	err = mcrypto.ValidateAddress(string(depositAddr), s.Env())
	if err != nil {
		log.Errorf("failed to transfer to original account, address %s is invalid", addr)
		return addr, nil
	}

	err = s.waitUntilBalanceUnlocks()
	if err != nil {
		return "", fmt.Errorf("failed to wait for balance to unlock: %w", err)
	}

	_, err = s.XMRClient().SweepAll(depositAddr, 0)
	if err != nil {
		return "", fmt.Errorf("failed to send funds to original account: %w", err)
	}

	close(s.claimedCh)
	return addr, nil
}

func (s *swapState) waitUntilBalanceUnlocks() error {
	for {
		if s.ctx.Err() != nil {
			return s.ctx.Err()
		}

		log.Infof("checking if balance unlocked...")
		balance, err := s.XMRClient().GetBalance(0)
		if err != nil {
			return fmt.Errorf("failed to get balance: %w", err)
		}

		if balance.Balance == balance.UnlockedBalance {
			return nil
		}
		if _, err = monero.WaitForBlocks(s.ctx, s.XMRClient(), int(balance.BlocksToUnlock)); err != nil {
			log.Warnf("Waiting for %d monero blocks failed: %s", balance.BlocksToUnlock, err)
		}
	}
}

>>>>>>> cac8928e
// generateKeys generates XMRTaker's monero spend and view keys (S_b, V_b), a secp256k1 public key,
// and a DLEq proof proving that the two keys correspond.
func generateKeys() (*pcommon.KeysAndProof, error) {
	return pcommon.GenerateKeysAndProof()
}

func generateNonce() *big.Int {
	u256PlusOne := big.NewInt(0).Lsh(big.NewInt(1), 256)
	maxU256 := big.NewInt(0).Sub(u256PlusOne, big.NewInt(1))
	n, _ := rand.Int(rand.Reader, maxU256)
	return n
}<|MERGE_RESOLUTION|>--- conflicted
+++ resolved
@@ -115,7 +115,6 @@
 		return nil, err
 	}
 
-<<<<<<< HEAD
 	info := pswap.NewInfo(
 		offerID,
 		types.ProvidesETH,
@@ -130,10 +129,6 @@
 	if err = b.SwapManager().AddSwap(info); err != nil {
 		return nil, err
 	}
-=======
-	stage := types.ExpectingKeys
-	statusCh := make(chan types.Status, 16)
->>>>>>> cac8928e
 
 	defer func() {
 		statusCh <- stage
@@ -222,39 +217,6 @@
 		}
 	}
 
-<<<<<<< HEAD
-=======
-	walletScanHeight, err := b.XMRClient().GetChainHeight()
-	if err != nil {
-		return nil, err
-	}
-
-	// reduce the scan height a little in case there is a block reorg
-	if walletScanHeight >= monero.MinSpendConfirmations {
-		walletScanHeight -= monero.MinSpendConfirmations
-	}
-
-	ethHeader, err := b.ETHClient().Raw().HeaderByNumber(b.Ctx(), nil)
-	if err != nil {
-		return nil, err
-	}
-
-	info := pswap.NewInfo(
-		offerID,
-		types.ProvidesETH,
-		providedAmount.AsStandard(),
-		receivedAmount.AsMonero(),
-		exchangeRate,
-		ethAsset,
-		stage,
-		walletScanHeight,
-		statusCh,
-	)
-	if err = b.SwapManager().AddSwap(info); err != nil {
-		return nil, err
-	}
-
->>>>>>> cac8928e
 	// set up ethereum event watchers
 	const logChSize = 16
 	logClaimedCh := make(chan ethtypes.Log, logChSize)
@@ -276,7 +238,6 @@
 		return nil, err
 	}
 
-<<<<<<< HEAD
 	// note: if this is recovering an ongoing swap, this will only
 	// be invoked if our status is ETHLocked or ContractReady; ie.
 	// we've locked ETH, but not yet claimed or refunded.
@@ -286,9 +247,6 @@
 	//
 	// similarly, xmrmaker secp256k1 public keys and ETH address are also
 	// never set, as they're only used in the ETH lock step.
-=======
-	statusCh <- stage
->>>>>>> cac8928e
 	s := &swapState{
 		ctx:               ctx,
 		cancel:            cancel,
@@ -709,86 +667,6 @@
 	return txHash, nil
 }
 
-<<<<<<< HEAD
-=======
-func (s *swapState) claimMonero(skB *mcrypto.PrivateSpendKey) (mcrypto.Address, error) {
-	if !s.info.Status.IsOngoing() {
-		return "", errSwapCompleted
-	}
-
-	skAB := mcrypto.SumPrivateSpendKeys(skB, s.privkeys.SpendKey())
-	vkAB := mcrypto.SumPrivateViewKeys(s.xmrmakerPrivateViewKey, s.privkeys.ViewKey())
-	kpAB := mcrypto.NewPrivateKeyPair(skAB, vkAB)
-
-	// write keys to file in case something goes wrong
-	if err := s.Backend.RecoveryDB().PutSharedSwapPrivateKey(s.ID(), kpAB.SpendKey(), s.Env()); err != nil {
-		return "", err
-	}
-
-	s.XMRClient().Lock()
-	defer s.XMRClient().Unlock()
-
-	addr, err := monero.CreateWallet("xmrtaker-swap-wallet", s.Env(), s.Backend.XMRClient(), kpAB, s.walletScanHeight)
-	if err != nil {
-		return "", err
-	}
-
-	if !s.transferBack {
-		log.Infof("monero claimed in account %s", addr)
-		return addr, nil
-	}
-
-	id := s.ID()
-	depositAddr, err := s.XMRDepositAddress(&id)
-	if err != nil {
-		return "", err
-	}
-
-	log.Infof("monero claimed in account %s; transferring to original account %s",
-		addr, depositAddr)
-
-	err = mcrypto.ValidateAddress(string(depositAddr), s.Env())
-	if err != nil {
-		log.Errorf("failed to transfer to original account, address %s is invalid", addr)
-		return addr, nil
-	}
-
-	err = s.waitUntilBalanceUnlocks()
-	if err != nil {
-		return "", fmt.Errorf("failed to wait for balance to unlock: %w", err)
-	}
-
-	_, err = s.XMRClient().SweepAll(depositAddr, 0)
-	if err != nil {
-		return "", fmt.Errorf("failed to send funds to original account: %w", err)
-	}
-
-	close(s.claimedCh)
-	return addr, nil
-}
-
-func (s *swapState) waitUntilBalanceUnlocks() error {
-	for {
-		if s.ctx.Err() != nil {
-			return s.ctx.Err()
-		}
-
-		log.Infof("checking if balance unlocked...")
-		balance, err := s.XMRClient().GetBalance(0)
-		if err != nil {
-			return fmt.Errorf("failed to get balance: %w", err)
-		}
-
-		if balance.Balance == balance.UnlockedBalance {
-			return nil
-		}
-		if _, err = monero.WaitForBlocks(s.ctx, s.XMRClient(), int(balance.BlocksToUnlock)); err != nil {
-			log.Warnf("Waiting for %d monero blocks failed: %s", balance.BlocksToUnlock, err)
-		}
-	}
-}
-
->>>>>>> cac8928e
 // generateKeys generates XMRTaker's monero spend and view keys (S_b, V_b), a secp256k1 public key,
 // and a DLEq proof proving that the two keys correspond.
 func generateKeys() (*pcommon.KeysAndProof, error) {
