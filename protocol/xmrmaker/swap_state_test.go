package xmrmaker

import (
	"context"
	"encoding/hex"
	"errors"
	"math/big"
	"path"
	"sync"
	"testing"
	"time"

	"github.com/athanorlabs/atomic-swap/common"
	"github.com/athanorlabs/atomic-swap/common/types"
	contracts "github.com/athanorlabs/atomic-swap/ethereum"
<<<<<<< HEAD
	"github.com/athanorlabs/atomic-swap/ethereum/extethclient"
=======
	"github.com/athanorlabs/atomic-swap/ethereum/block"
>>>>>>> be9888f0
	"github.com/athanorlabs/atomic-swap/monero"
	"github.com/athanorlabs/atomic-swap/net"
	"github.com/athanorlabs/atomic-swap/net/message"
	pcommon "github.com/athanorlabs/atomic-swap/protocol"
	"github.com/athanorlabs/atomic-swap/protocol/backend"
	pswap "github.com/athanorlabs/atomic-swap/protocol/swap"
	"github.com/athanorlabs/atomic-swap/protocol/xmrmaker/offers"
	"github.com/athanorlabs/atomic-swap/tests"

	"github.com/ethereum/go-ethereum/accounts/abi/bind"
	ethcommon "github.com/ethereum/go-ethereum/common"
	"github.com/golang/mock/gomock"
	logging "github.com/ipfs/go-log"
	"github.com/stretchr/testify/require"
)

var (
	_                         = logging.SetLogLevel("xmrmaker", "debug")
	testWallet                = "test-wallet"
	desiredAmount             = common.EtherToWei(0.33)
	defaultTimeoutDuration, _ = time.ParseDuration("86400s") // 1 day = 60s * 60min * 24hr
)

type mockNet struct {
	msgMu sync.Mutex  // lock needed, as SendSwapMessage is called async from timeout handlers
	msg   net.Message // last value passed to SendSwapMessage
}

func (n *mockNet) LastSentMessage() net.Message {
	n.msgMu.Lock()
	defer n.msgMu.Unlock()
	return n.msg
}

func (n *mockNet) SendSwapMessage(msg net.Message, _ types.Hash) error {
	n.msgMu.Lock()
	defer n.msgMu.Unlock()
	n.msg = msg
	return nil
}

func (n *mockNet) CloseProtocolStream(_ types.Hash) {}

func newSwapManager(t *testing.T) pswap.Manager {
	ctrl := gomock.NewController(t)
	defer ctrl.Finish()
	db := pswap.NewMockDatabase(ctrl)
	db.EXPECT().GetAllSwaps()
	db.EXPECT().PutSwap(gomock.Any()).AnyTimes()

	sm, err := pswap.NewManager(db)
	require.NoError(t, err)
	return sm
}

func newTestXMRMakerAndDB(t *testing.T) (*Instance, *offers.MockDatabase) {
	pk := tests.GetMakerTestKey(t)
	ec, chainID := tests.NewEthClient(t)

	txOpts, err := bind.NewKeyedTransactorWithChainID(pk, chainID)
	require.NoError(t, err)

	var forwarderAddress ethcommon.Address
	_, tx, contract, err := contracts.DeploySwapFactory(txOpts, ec, forwarderAddress)
	require.NoError(t, err)

	addr, err := bind.WaitDeployed(context.Background(), ec, tx)
	require.NoError(t, err)

	extendedEC, err := extethclient.NewEthClient(context.Background(), ec, pk)
	require.NoError(t, err)

	bcfg := &backend.Config{
		Ctx:                 context.Background(),
		MoneroClient:        monero.CreateWalletClient(t),
		EthereumClient:      extendedEC,
		Environment:         common.Development,
		SwapContract:        contract,
		SwapContractAddress: addr,
		SwapManager:         newSwapManager(t),
		Net:                 new(mockNet),
	}

	b, err := backend.NewBackend(bcfg)
	require.NoError(t, err)

	ctrl := gomock.NewController(t)
	defer ctrl.Finish()
	db := offers.NewMockDatabase(ctrl)
	db.EXPECT().GetAllOffers()

	net := NewMockHost(ctrl)

	cfg := &Config{
		Backend:        b,
		DataDir:        path.Join(t.TempDir(), "xmrmaker"),
		WalletFile:     testWallet,
		WalletPassword: "",
		Database:       db,
		Network:        net,
	}

	xmrmaker, err := NewInstance(cfg)
	require.NoError(t, err)

	monero.MineMinXMRBalance(t, b.XMR(), 5.0)
	err = b.XMR().Refresh()
	require.NoError(t, err)
	return xmrmaker, db
}

func newTestInstanceAndDB(t *testing.T) (*Instance, *swapState, *offers.MockDatabase) {
	xmrmaker, db := newTestXMRMakerAndDB(t)
	infoFile := path.Join(t.TempDir(), "test.keys")
	oe := &types.OfferExtra{
		InfoFile: infoFile,
	}

	swapState, err := newSwapState(
		xmrmaker.backend,
		types.NewOffer("", 0, 0, 0, types.EthAssetETH),
		oe,
		xmrmaker.offerManager,
		common.MoneroAmount(33),
		desiredAmount,
	)
	require.NoError(t, err)
	return xmrmaker, swapState, db
}

func newTestInstance(t *testing.T) (*Instance, *swapState) {
	xmrmaker, swapState, _ := newTestInstanceAndDB(t)
	return xmrmaker, swapState
}

func newTestXMRTakerSendKeysMessage(t *testing.T) (*net.SendKeysMessage, *pcommon.KeysAndProof) {
	keysAndProof, err := pcommon.GenerateKeysAndProof()
	require.NoError(t, err)

	msg := &net.SendKeysMessage{
		PublicSpendKey:     keysAndProof.PublicKeyPair.SpendKey().Hex(),
		PublicViewKey:      keysAndProof.PublicKeyPair.ViewKey().Hex(),
		DLEqProof:          hex.EncodeToString(keysAndProof.DLEqProof.Proof()),
		Secp256k1PublicKey: keysAndProof.Secp256k1PublicKey.String(),
	}

	return msg, keysAndProof
}

func newSwap(t *testing.T, ss *swapState, claimKey, refundKey types.Hash, amount *big.Int,
	timeout time.Duration) ethcommon.Hash {
	tm := big.NewInt(int64(timeout.Seconds()))
	if types.IsHashZero(claimKey) {
		claimKey = ss.secp256k1Pub.Keccak256()
	}

	txOpts, err := ss.ETH().TxOpts(ss.ctx)
	require.NoError(t, err)

	// TODO: this is sus, update this when signing interfaces are updated
	txOpts.Value = amount

	ethAddr := ss.ETH().Address()
	nonce := big.NewInt(0)
	asset := types.EthAssetETH
	tx, err := ss.Contract().NewSwap(txOpts, claimKey, refundKey, ethAddr, tm,
		ethcommon.Address(asset), amount, nonce)
	require.NoError(t, err)
	receipt := tests.MineTransaction(t, ss.ETH().Raw(), tx)

	require.Equal(t, 1, len(receipt.Logs))
	ss.contractSwapID, err = contracts.GetIDFromLog(receipt.Logs[0])
	require.NoError(t, err)

	t0, t1, err := contracts.GetTimeoutsFromLog(receipt.Logs[0])
	require.NoError(t, err)

	ss.contractSwap = contracts.SwapFactorySwap{
		Owner:        ethAddr,
		Claimer:      ethAddr,
		PubKeyClaim:  claimKey,
		PubKeyRefund: refundKey,
		Timeout0:     t0,
		Timeout1:     t1,
		Asset:        ethcommon.Address(asset),
		Value:        amount,
		Nonce:        nonce,
	}

	ss.setTimeouts(t0, t1)
	return tx.Hash()
}

func TestSwapState_GenerateAndSetKeys(t *testing.T) {
	_, swapState := newTestInstance(t)

	err := swapState.generateAndSetKeys()
	require.NoError(t, err)
	require.NotNil(t, swapState.privkeys)
	require.NotNil(t, swapState.pubkeys)
	require.NotNil(t, swapState.dleqProof)
}

func TestSwapState_ClaimFunds(t *testing.T) {
	_, swapState := newTestInstance(t)
	err := swapState.generateAndSetKeys()
	require.NoError(t, err)

	claimKey := swapState.secp256k1Pub.Keccak256()
	newSwap(t, swapState, claimKey,
		[32]byte{}, big.NewInt(33), defaultTimeoutDuration)

	txOpts, err := swapState.ETH().TxOpts(swapState.ctx)
	require.NoError(t, err)
	tx, err := swapState.Contract().SetReady(txOpts, swapState.contractSwap)
	require.NoError(t, err)
	tests.MineTransaction(t, swapState.ETH().Raw(), tx)

	txHash, err := swapState.claimFunds()
	require.NoError(t, err)
	require.NotEqual(t, "", txHash)
	require.True(t, swapState.info.Status.IsOngoing())
}

func TestSwapState_handleSendKeysMessage(t *testing.T) {
	_, s := newTestInstance(t)

	msg := &net.SendKeysMessage{}
	err := s.handleSendKeysMessage(msg)
	require.Equal(t, errMissingKeys, err)

	msg, xmrtakerKeysAndProof := newTestXMRTakerSendKeysMessage(t)
	xmrtakerPubKeys := xmrtakerKeysAndProof.PublicKeyPair

	err = s.handleSendKeysMessage(msg)
	require.NoError(t, err)
	require.Equal(t, EventETHLockedType, s.nextExpectedEvent)
	require.Equal(t, xmrtakerPubKeys.SpendKey().Hex(), s.xmrtakerPublicKeys.SpendKey().Hex())
	require.Equal(t, xmrtakerPubKeys.ViewKey().Hex(), s.xmrtakerPublicKeys.ViewKey().Hex())
	require.True(t, s.info.Status.IsOngoing())
}

func TestSwapState_HandleProtocolMessage_NotifyETHLocked_ok(t *testing.T) {
	_, s := newTestInstance(t)
	defer s.cancel()
	s.nextExpectedEvent = EventETHLockedType
	err := s.generateAndSetKeys()
	require.NoError(t, err)

	xmrtakerKeysAndProof, err := generateKeys()
	require.NoError(t, err)
	s.setXMRTakerPublicKeys(xmrtakerKeysAndProof.PublicKeyPair, xmrtakerKeysAndProof.Secp256k1PublicKey)

	msg := &message.NotifyETHLocked{}
	err = s.HandleProtocolMessage(msg)
	require.True(t, errors.Is(err, errMissingAddress))

	duration, err := time.ParseDuration("2s")
	require.NoError(t, err)
	hash := newSwap(t, s, s.secp256k1Pub.Keccak256(), s.xmrtakerSecp256K1PublicKey.Keccak256(),
		desiredAmount.BigInt(), duration)
	addr := s.ContractAddr()

	msg = &message.NotifyETHLocked{
		Address:        addr.String(),
		ContractSwapID: s.contractSwapID,
		TxHash:         hash.String(),
		ContractSwap:   pcommon.ConvertContractSwapToMsg(s.contractSwap),
	}

	err = s.HandleProtocolMessage(msg)
	require.NoError(t, err)
	resp := s.Net().(*mockNet).LastSentMessage()
	require.NotNil(t, resp)
	require.Equal(t, message.NotifyXMRLockType, resp.Type())
	require.Equal(t, duration, s.t1.Sub(s.t0))
	require.Equal(t, EventContractReadyType, s.nextExpectedEvent)
	require.True(t, s.info.Status.IsOngoing())
}

func TestSwapState_HandleProtocolMessage_NotifyETHLocked_timeout(t *testing.T) {
	_, s := newTestInstance(t)
	defer s.cancel()
	s.nextExpectedEvent = EventETHLockedType
	err := s.generateAndSetKeys()
	require.NoError(t, err)

	xmrtakerKeysAndProof, err := generateKeys()
	require.NoError(t, err)
	s.setXMRTakerPublicKeys(xmrtakerKeysAndProof.PublicKeyPair, xmrtakerKeysAndProof.Secp256k1PublicKey)

	msg := &message.NotifyETHLocked{}
	err = s.HandleProtocolMessage(msg)
	require.True(t, errors.Is(err, errMissingAddress))

	duration, err := time.ParseDuration("15s")
	require.NoError(t, err)
	hash := newSwap(t, s, s.secp256k1Pub.Keccak256(), s.xmrtakerSecp256K1PublicKey.Keccak256(),
		desiredAmount.BigInt(), duration)
	addr := s.ContractAddr()

	msg = &message.NotifyETHLocked{
		Address:        addr.String(),
		ContractSwapID: s.contractSwapID,
		TxHash:         hash.String(),
		ContractSwap:   pcommon.ConvertContractSwapToMsg(s.contractSwap),
	}

	err = s.HandleProtocolMessage(msg)
	require.NoError(t, err)

	resp := s.Net().(*mockNet).LastSentMessage()
	require.NotNil(t, resp)
	require.Equal(t, message.NotifyXMRLockType, resp.Type())
	require.Equal(t, duration, s.t1.Sub(s.t0))
	require.Equal(t, EventContractReadyType, s.nextExpectedEvent)

	for status := range s.offerExtra.StatusCh {
		if status == types.CompletedSuccess {
			break
		} else if !status.IsOngoing() {
			t.Fatalf("got wrong exit status %s, expected CompletedSuccess", status)
		}
	}

<<<<<<< HEAD
	require.NotNil(t, s.Net().(*mockNet).LastSentMessage())
	require.Equal(t, types.CompletedSuccess, s.info.Status)
}

func TestSwapState_HandleProtocolMessage_NotifyReady(t *testing.T) {
	_, s := newTestInstance(t)

	s.nextExpectedMessage = &message.NotifyReady{}
	err := s.generateAndSetKeys()
	require.NoError(t, err)

	duration, err := time.ParseDuration("10m")
	require.NoError(t, err)
	newSwap(t, s, [32]byte{}, [32]byte{}, desiredAmount.BigInt(), duration)

	txOpts, err := s.ETH().TxOpts(s.ctx)
	require.NoError(t, err)
	tx, err := s.Contract().SetReady(txOpts, s.contractSwap)
	require.NoError(t, err)
	tests.MineTransaction(t, s.ETH().Raw(), tx)

	msg := &message.NotifyReady{}

	resp, done, err := s.HandleProtocolMessage(msg)
	require.NoError(t, err)
	require.True(t, done)
	require.NotNil(t, resp)
	require.Equal(t, message.NotifyClaimedType, resp.Type())
=======
>>>>>>> be9888f0
	require.Equal(t, types.CompletedSuccess, s.info.Status)
}

func TestSwapState_handleRefund(t *testing.T) {
	_, s, db := newTestInstanceAndDB(t)
	db.EXPECT().PutOffer(s.offer)

	err := s.generateAndSetKeys()
	require.NoError(t, err)

	xmrtakerKeysAndProof, err := generateKeys()
	require.NoError(t, err)
	s.setXMRTakerPublicKeys(xmrtakerKeysAndProof.PublicKeyPair, xmrtakerKeysAndProof.Secp256k1PublicKey)

	duration, err := time.ParseDuration("10m")
	require.NoError(t, err)

	refundKey := xmrtakerKeysAndProof.Secp256k1PublicKey.Keccak256()
	newSwap(t, s, [32]byte{}, refundKey, desiredAmount.BigInt(), duration)

	// lock XMR
	_, err = s.lockFunds(common.MoneroToPiconero(s.info.ProvidedAmount))
	require.NoError(t, err)

	// call refund w/ XMRTaker's spend key
	secret := xmrtakerKeysAndProof.PrivateKeyPair.SpendKeyBytes()
	var sc [32]byte
	copy(sc[:], common.Reverse(secret))

	txOpts, err := s.ETH().TxOpts(s.ctx)
	require.NoError(t, err)
	tx, err := s.Contract().Refund(txOpts, s.contractSwap, sc)
	require.NoError(t, err)
<<<<<<< HEAD
	tests.MineTransaction(t, s.ETH().Raw(), tx)

	addr, err := s.handleRefund(tx.Hash().String())
	require.NoError(t, err)
	require.Equal(t, lockedXMR.Address, string(addr))
}

func TestSwapState_HandleProtocolMessage_NotifyRefund(t *testing.T) {
	_, s := newTestInstance(t)

	err := s.generateAndSetKeys()
	require.NoError(t, err)

	xmrtakerKeysAndProof, err := generateKeys()
	require.NoError(t, err)
	s.setXMRTakerPublicKeys(xmrtakerKeysAndProof.PublicKeyPair, xmrtakerKeysAndProof.Secp256k1PublicKey)

	duration, err := time.ParseDuration("10m")
	require.NoError(t, err)

	refundKey := xmrtakerKeysAndProof.Secp256k1PublicKey.Keccak256()
	newSwap(t, s, [32]byte{}, refundKey, desiredAmount.BigInt(), duration)

	// lock XMR
	_, err = s.lockFunds(common.MoneroToPiconero(s.info.ProvidedAmount))
=======
	receipt, err := block.WaitForReceipt(s.Backend.Ctx(), s.EthClient(), tx.Hash())
>>>>>>> be9888f0
	require.NoError(t, err)
	require.Equal(t, 1, len(receipt.Logs))

<<<<<<< HEAD
	// call refund w/ XMRTaker's secret
	secret := xmrtakerKeysAndProof.DLEqProof.Secret()
	var sc [32]byte
	copy(sc[:], common.Reverse(secret[:]))

	txOpts, err := s.ETH().TxOpts(s.ctx)
	require.NoError(t, err)
	tx, err := s.Contract().Refund(txOpts, s.contractSwap, sc)
	require.NoError(t, err)
	tests.MineTransaction(t, s.ETH().Raw(), tx)

	msg := &message.NotifyRefund{
		TxHash: tx.Hash().String(),
=======
	// runContractEventWatcher will trigger EventETHRefunded,
	// which will then set the next expected event to EventExit.
	for status := range s.info.StatusCh() {
		if !status.IsOngoing() {
			break
		}
>>>>>>> be9888f0
	}

	require.Equal(t, types.CompletedRefund, s.info.Status)
}

// test that if the protocol exits early, and XMRTaker refunds, XMRMaker can reclaim his monero
func TestSwapState_Exit_Reclaim(t *testing.T) {
	_, s, db := newTestInstanceAndDB(t)
	db.EXPECT().PutOffer(s.offer)

	err := s.generateAndSetKeys()
	require.NoError(t, err)

	xmrtakerKeysAndProof, err := generateKeys()
	require.NoError(t, err)
	s.setXMRTakerPublicKeys(xmrtakerKeysAndProof.PublicKeyPair, xmrtakerKeysAndProof.Secp256k1PublicKey)

	duration, err := time.ParseDuration("10m")
	require.NoError(t, err)

	refundKey := xmrtakerKeysAndProof.Secp256k1PublicKey.Keccak256()
	newSwap(t, s, [32]byte{}, refundKey, desiredAmount.BigInt(), duration)

	// lock XMR
	_, err = s.lockFunds(common.MoneroToPiconero(s.info.ProvidedAmount))
	require.NoError(t, err)

	// call refund w/ XMRTaker's secret
	secret := xmrtakerKeysAndProof.DLEqProof.Secret()
	var sc [32]byte
	copy(sc[:], common.Reverse(secret[:]))

	txOpts, err := s.ETH().TxOpts(s.ctx)
	require.NoError(t, err)
	tx, err := s.Contract().Refund(txOpts, s.contractSwap, sc)
	require.NoError(t, err)
	receipt := tests.MineTransaction(t, s.ETH().Raw(), tx)

	require.Equal(t, 1, len(receipt.Logs))
	require.Equal(t, 1, len(receipt.Logs[0].Topics))
	require.Equal(t, refundedTopic, receipt.Logs[0].Topics[0])

	s.nextExpectedEvent = EventContractReadyType
	err = s.Exit()
	require.NoError(t, err)

	balance, err := s.XMR().GetBalance(0)
	require.NoError(t, err)
	require.Equal(t, common.MoneroToPiconero(s.info.ProvidedAmount).Uint64(), balance.Balance)
	require.Equal(t, types.CompletedRefund, s.info.Status)
}

func TestSwapState_Exit_Aborted(t *testing.T) {
	_, s, db := newTestInstanceAndDB(t)
	db.EXPECT().PutOffer(s.offer)

	s.nextExpectedEvent = EventETHLockedType
	err := s.Exit()
	require.NoError(t, err)
	require.Equal(t, types.CompletedAbort, s.info.Status)
}

func TestSwapState_Exit_Aborted_1(t *testing.T) {
	_, s, db := newTestInstanceAndDB(t)
	db.EXPECT().PutOffer(s.offer)

	s.nextExpectedEvent = EventETHRefundedType
	err := s.Exit()
	require.True(t, errors.Is(err, errUnexpectedMessageType))
	require.Equal(t, types.CompletedAbort, s.info.Status)
}

func TestSwapState_Exit_Success(t *testing.T) {
	b, s := newTestInstance(t)
	s.offer = types.NewOffer(types.ProvidesXMR, 0.1, 0.2, 0.1, types.EthAssetETH)
	s.info.SetStatus(types.CompletedSuccess)
	err := s.Exit()
	require.NoError(t, err)

	// since the swap was successful, the offer should be removed.
	o, oe, _ := b.offerManager.GetOffer(s.offer.ID)
	require.Nil(t, o)
	require.Nil(t, oe)
}

func TestSwapState_Exit_Refunded(t *testing.T) {
	b, s, db := newTestInstanceAndDB(t)

	b.net.(*MockHost).EXPECT().Advertise()

	s.offer = types.NewOffer(types.ProvidesXMR, 0.1, 0.2, 0.1, types.EthAssetETH)
	db.EXPECT().PutOffer(s.offer)
	b.MakeOffer(s.offer, "", 0)

	s.info.SetStatus(types.CompletedRefund)
	err := s.Exit()
	require.NoError(t, err)

	// since the swap was not successful, the offer should be re-added to the offer manager.
	o, oe, err := b.offerManager.GetOffer(s.offer.ID)
	require.NoError(t, err)
	require.NotNil(t, o)
	require.NotNil(t, oe)
}<|MERGE_RESOLUTION|>--- conflicted
+++ resolved
@@ -13,11 +13,8 @@
 	"github.com/athanorlabs/atomic-swap/common"
 	"github.com/athanorlabs/atomic-swap/common/types"
 	contracts "github.com/athanorlabs/atomic-swap/ethereum"
-<<<<<<< HEAD
+	"github.com/athanorlabs/atomic-swap/ethereum/block"
 	"github.com/athanorlabs/atomic-swap/ethereum/extethclient"
-=======
-	"github.com/athanorlabs/atomic-swap/ethereum/block"
->>>>>>> be9888f0
 	"github.com/athanorlabs/atomic-swap/monero"
 	"github.com/athanorlabs/atomic-swap/net"
 	"github.com/athanorlabs/atomic-swap/net/message"
@@ -343,37 +340,6 @@
 		}
 	}
 
-<<<<<<< HEAD
-	require.NotNil(t, s.Net().(*mockNet).LastSentMessage())
-	require.Equal(t, types.CompletedSuccess, s.info.Status)
-}
-
-func TestSwapState_HandleProtocolMessage_NotifyReady(t *testing.T) {
-	_, s := newTestInstance(t)
-
-	s.nextExpectedMessage = &message.NotifyReady{}
-	err := s.generateAndSetKeys()
-	require.NoError(t, err)
-
-	duration, err := time.ParseDuration("10m")
-	require.NoError(t, err)
-	newSwap(t, s, [32]byte{}, [32]byte{}, desiredAmount.BigInt(), duration)
-
-	txOpts, err := s.ETH().TxOpts(s.ctx)
-	require.NoError(t, err)
-	tx, err := s.Contract().SetReady(txOpts, s.contractSwap)
-	require.NoError(t, err)
-	tests.MineTransaction(t, s.ETH().Raw(), tx)
-
-	msg := &message.NotifyReady{}
-
-	resp, done, err := s.HandleProtocolMessage(msg)
-	require.NoError(t, err)
-	require.True(t, done)
-	require.NotNil(t, resp)
-	require.Equal(t, message.NotifyClaimedType, resp.Type())
-=======
->>>>>>> be9888f0
 	require.Equal(t, types.CompletedSuccess, s.info.Status)
 }
 
@@ -407,60 +373,16 @@
 	require.NoError(t, err)
 	tx, err := s.Contract().Refund(txOpts, s.contractSwap, sc)
 	require.NoError(t, err)
-<<<<<<< HEAD
-	tests.MineTransaction(t, s.ETH().Raw(), tx)
-
-	addr, err := s.handleRefund(tx.Hash().String())
-	require.NoError(t, err)
-	require.Equal(t, lockedXMR.Address, string(addr))
-}
-
-func TestSwapState_HandleProtocolMessage_NotifyRefund(t *testing.T) {
-	_, s := newTestInstance(t)
-
-	err := s.generateAndSetKeys()
-	require.NoError(t, err)
-
-	xmrtakerKeysAndProof, err := generateKeys()
-	require.NoError(t, err)
-	s.setXMRTakerPublicKeys(xmrtakerKeysAndProof.PublicKeyPair, xmrtakerKeysAndProof.Secp256k1PublicKey)
-
-	duration, err := time.ParseDuration("10m")
-	require.NoError(t, err)
-
-	refundKey := xmrtakerKeysAndProof.Secp256k1PublicKey.Keccak256()
-	newSwap(t, s, [32]byte{}, refundKey, desiredAmount.BigInt(), duration)
-
-	// lock XMR
-	_, err = s.lockFunds(common.MoneroToPiconero(s.info.ProvidedAmount))
-=======
-	receipt, err := block.WaitForReceipt(s.Backend.Ctx(), s.EthClient(), tx.Hash())
->>>>>>> be9888f0
+	receipt, err := block.WaitForReceipt(s.Backend.Ctx(), s.ETH().Raw(), tx.Hash())
 	require.NoError(t, err)
 	require.Equal(t, 1, len(receipt.Logs))
 
-<<<<<<< HEAD
-	// call refund w/ XMRTaker's secret
-	secret := xmrtakerKeysAndProof.DLEqProof.Secret()
-	var sc [32]byte
-	copy(sc[:], common.Reverse(secret[:]))
-
-	txOpts, err := s.ETH().TxOpts(s.ctx)
-	require.NoError(t, err)
-	tx, err := s.Contract().Refund(txOpts, s.contractSwap, sc)
-	require.NoError(t, err)
-	tests.MineTransaction(t, s.ETH().Raw(), tx)
-
-	msg := &message.NotifyRefund{
-		TxHash: tx.Hash().String(),
-=======
 	// runContractEventWatcher will trigger EventETHRefunded,
 	// which will then set the next expected event to EventExit.
 	for status := range s.info.StatusCh() {
 		if !status.IsOngoing() {
 			break
 		}
->>>>>>> be9888f0
 	}
 
 	require.Equal(t, types.CompletedRefund, s.info.Status)
