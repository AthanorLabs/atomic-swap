--- conflicted
+++ resolved
@@ -382,11 +382,7 @@
 	newSwap(t, s, [32]byte{}, refundKey, desiredAmount.BigInt(), duration)
 
 	// lock XMR
-<<<<<<< HEAD
-	addrAB, err := s.lockFunds(common.MoneroToPiconero(s.info.ProvidedAmount))
-=======
-	lockedXMR, err := s.lockFunds(common.MoneroToPiconero(s.info.ProvidedAmount()))
->>>>>>> cdcd4db1
+	lockedXMR, err := s.lockFunds(common.MoneroToPiconero(s.info.ProvidedAmount))
 	require.NoError(t, err)
 
 	// call refund w/ XMRTaker's spend key
