--- conflicted
+++ resolved
@@ -411,11 +411,7 @@
 }
 
 func (s *swapState) reclaimMonero(skA *mcrypto.PrivateSpendKey) error {
-<<<<<<< HEAD
-	// write counterparty swap privkey to file in case something goes wrong
-=======
 	// write counterparty swap privkey to disk in case something goes wrong
->>>>>>> 64530dc2
 	if err := s.Backend.RecoveryDB().PutCounterpartySwapPrivateKey(s.ID(), skA); err != nil {
 		return err
 	}
@@ -425,10 +421,7 @@
 		return err
 	}
 
-<<<<<<< HEAD
 	// TODO: generate address from counterparty public keys and pass to ClaimMoneroWithAddress
-=======
->>>>>>> 64530dc2
 	kpAB := pcommon.GetClaimKeypair(
 		skA, s.privkeys.SpendKey(),
 		vkA, s.privkeys.ViewKey(),
