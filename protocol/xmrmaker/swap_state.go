--- conflicted
+++ resolved
@@ -90,8 +90,8 @@
 	if offerExtra.StatusCh == nil {
 		offerExtra.StatusCh = make(chan types.Status, 7)
 	}
-<<<<<<< HEAD
-	statusCh <- stage
+
+	offerExtra.StatusCh <- stage
 	info := pswap.NewInfo(
 		offer.GetID(),
 		types.ProvidesXMR,
@@ -100,13 +100,9 @@
 		exchangeRate,
 		offer.EthAsset,
 		stage,
-		statusCh,
+		offerExtra.StatusCh,
 	)
-=======
-	offerExtra.StatusCh <- stage
-	info := pswap.NewInfo(offer.GetID(), types.ProvidesXMR, providesAmount.AsMonero(), desiredAmount.AsEther(),
-		exchangeRate, offer.EthAsset, stage, offerExtra.StatusCh)
->>>>>>> 0bdb6f6f
+
 	if err := b.SwapManager().AddSwap(info); err != nil {
 		return nil, err
 	}
