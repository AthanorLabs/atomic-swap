--- conflicted
+++ resolved
@@ -131,11 +131,7 @@
 		offer:               offer,
 		offerExtra:          offerExtra,
 		offerManager:        om,
-<<<<<<< HEAD
-		infoFile:            infoFile,
 		moneroBlockHeight:   moneroBlockHeight,
-=======
->>>>>>> 0bdb6f6f
 		nextExpectedMessage: &net.SendKeysMessage{},
 		readyCh:             make(chan struct{}),
 		info:                info,
@@ -529,73 +525,10 @@
 	if err != nil {
 		return nil, err
 	}
-<<<<<<< HEAD
 	log.Infof("Successfully locked XMR funds: txID=%s address=%s block=%d",
 		transfer.TxID, swapDestAddr, transfer.Height)
 	return &message.NotifyXMRLock{
 		Address: string(swapDestAddr),
 		TxID:    transfer.TxID,
 	}, nil
-}
-
-// claimFunds redeems XMRMaker's ETH funds by calling Claim() on the contract
-func (s *swapState) claimFunds() (ethcommon.Hash, error) {
-	addr := s.EthAddress()
-
-	var (
-		symbol   string
-		decimals uint8
-		err      error
-	)
-	if types.EthAsset(s.contractSwap.Asset) != types.EthAssetETH {
-		_, symbol, decimals, err = s.ERC20Info(s.ctx, s.contractSwap.Asset)
-		if err != nil {
-			return ethcommon.Hash{}, fmt.Errorf("failed to get ERC20 info: %w", err)
-		}
-	}
-
-	if types.EthAsset(s.contractSwap.Asset) == types.EthAssetETH {
-		balance, err := s.BalanceAt(s.ctx, addr, nil) //nolint:govet
-		if err != nil {
-			return ethcommon.Hash{}, err
-		}
-		log.Infof("balance before claim: %v ETH", common.EtherAmount(*balance).AsEther())
-	} else {
-		balance, err := s.ERC20BalanceAt(s.ctx, s.contractSwap.Asset, addr, nil) //nolint:govet
-		if err != nil {
-			return ethcommon.Hash{}, err
-		}
-		log.Infof("balance before claim: %v %s", common.EtherAmount(*balance).ToDecimals(decimals), symbol)
-	}
-
-	// call swap.Swap.Claim() w/ b.privkeys.sk, revealing XMRMaker's secret spend key
-	sc := s.getSecret()
-	txHash, _, err := s.sender.Claim(s.contractSwap, sc)
-	if err != nil {
-		return ethcommon.Hash{}, err
-	}
-
-	log.Infof("sent claim tx, tx hash=%s", txHash)
-
-	if types.EthAsset(s.contractSwap.Asset) == types.EthAssetETH {
-		balance, err := s.BalanceAt(s.ctx, addr, nil)
-		if err != nil {
-			return ethcommon.Hash{}, err
-		}
-		log.Infof("balance after claim: %v ETH", common.EtherAmount(*balance).AsEther())
-	} else {
-		balance, err := s.ERC20BalanceAt(s.ctx, s.contractSwap.Asset, addr, nil)
-		if err != nil {
-			return ethcommon.Hash{}, err
-		}
-
-		log.Infof("balance after claim: %v %s", common.EtherAmount(*balance).ToDecimals(decimals), symbol)
-	}
-
-	return txHash, nil
-=======
-
-	log.Infof("successfully locked XMR funds: address=%s", address)
-	return address, nil
->>>>>>> 0bdb6f6f
 }