package xmrmaker

import (
	"sync"

	"github.com/MarinX/monerorpc/wallet"

	"github.com/athanorlabs/atomic-swap/common"
	"github.com/athanorlabs/atomic-swap/common/types"
	"github.com/athanorlabs/atomic-swap/db"
	"github.com/athanorlabs/atomic-swap/protocol/backend"
	"github.com/athanorlabs/atomic-swap/protocol/xmrmaker/offers"

	logging "github.com/ipfs/go-log"
)

var (
	log = logging.Logger("xmrmaker")
)

// Instance implements the functionality that will be needed by a user who owns XMR
// and wishes to swap for ETH.
type Instance struct {
	backend backend.Backend
	dataDir string

	walletFile, walletPassword string

	offerManager *offers.Manager

	swapMu     sync.Mutex // synchronises access to swapStates
	swapStates map[types.Hash]*swapState
}

// Config contains the configuration values for a new XMRMaker instance.
type Config struct {
	Backend                    backend.Backend
	Database                   *db.Database
	DataDir                    string
	WalletFile, WalletPassword string
	ExternalSender             bool
}

// NewInstance returns a new *xmrmaker.Instance.
// It accepts an endpoint to a monero-wallet-rpc instance where account 0 contains XMRMaker's XMR.
func NewInstance(cfg *Config) (*Instance, error) {
<<<<<<< HEAD
	if cfg.WalletFile != "" {
		if err := cfg.Backend.OpenWallet(cfg.WalletFile, cfg.WalletPassword); err != nil {
			return nil, err
		}
	} else {
		log.Warn("monero wallet-file not set; must be set via RPC call personal_setMoneroWalletFile before making an offer")
	}

	om, err := offers.NewManager(cfg.DataDir, cfg.Database)
	if err != nil {
		return nil, err
	}

=======
>>>>>>> 36b527a9
	return &Instance{
		backend:        cfg.Backend,
		dataDir:        cfg.DataDir,
		walletFile:     cfg.WalletFile,
		walletPassword: cfg.WalletPassword,
		offerManager:   om,
		swapStates:     make(map[types.Hash]*swapState),
	}, nil
}

// GetOngoingSwapState ...
func (b *Instance) GetOngoingSwapState(id types.Hash) common.SwapState {
	b.swapMu.Lock()
	defer b.swapMu.Unlock()

	return b.swapStates[id]
}

// GetMoneroBalance returns the primary wallet address, and current balance of the user's monero
// wallet.
func (b *Instance) GetMoneroBalance() (string, *wallet.GetBalanceResponse, error) {
	addr, err := b.backend.GetAddress(0)
	if err != nil {
		return "", nil, err
	}
	if err = b.backend.Refresh(); err != nil {
		return "", nil, err
	}
	balance, err := b.backend.GetBalance(0)
	if err != nil {
		return "", nil, err
	}
	return addr.Address, balance, nil
}<|MERGE_RESOLUTION|>--- conflicted
+++ resolved
@@ -44,22 +44,11 @@
 // NewInstance returns a new *xmrmaker.Instance.
 // It accepts an endpoint to a monero-wallet-rpc instance where account 0 contains XMRMaker's XMR.
 func NewInstance(cfg *Config) (*Instance, error) {
-<<<<<<< HEAD
-	if cfg.WalletFile != "" {
-		if err := cfg.Backend.OpenWallet(cfg.WalletFile, cfg.WalletPassword); err != nil {
-			return nil, err
-		}
-	} else {
-		log.Warn("monero wallet-file not set; must be set via RPC call personal_setMoneroWalletFile before making an offer")
-	}
-
 	om, err := offers.NewManager(cfg.DataDir, cfg.Database)
 	if err != nil {
 		return nil, err
 	}
 
-=======
->>>>>>> 36b527a9
 	return &Instance{
 		backend:        cfg.Backend,
 		dataDir:        cfg.DataDir,
