--- conflicted
+++ resolved
@@ -125,31 +125,20 @@
 	// otherwise, create new swap state from recovery info
 	sharedKey, err := inst.backend.RecoveryDB().GetSharedSwapPrivateKey(s.ID)
 	if err == nil {
-<<<<<<< HEAD
-=======
 		kp, err := sharedKey.AsPrivateKeyPair() //nolint:govet
 		if err != nil {
 			return err
 		}
 
->>>>>>> cac8928e
 		inst.backend.XMRClient().Lock()
 		defer inst.backend.XMRClient().Unlock()
 
 		// TODO: do we want to transfer this back to the original account?
-<<<<<<< HEAD
-		addr, err := monero.CreateWallet( //nolint:govet
-			"xmrmaker-swap-wallet",
-			inst.backend.Env(),
-			inst.backend.XMRClient(),
-			sharedKey,
-=======
 		addr, err := monero.CreateWallet(
 			"xmrmaker-swap-wallet",
 			inst.backend.Env(),
 			inst.backend.XMRClient(),
 			kp,
->>>>>>> cac8928e
 			s.MoneroStartHeight,
 		)
 		if err != nil {
@@ -175,14 +164,11 @@
 		return fmt.Errorf("failed to get private key for ongoing swap, id %s: %s", s.ID, err)
 	}
 
-<<<<<<< HEAD
-=======
 	kp, err := sk.AsPrivateKeyPair()
 	if err != nil {
 		return err
 	}
 
->>>>>>> cac8928e
 	relayerInfo, err := inst.backend.RecoveryDB().GetSwapRelayerInfo(s.ID)
 	if err != nil {
 		// we can ignore the error; if the key doesn't exist,
@@ -197,11 +183,7 @@
 		inst.offerManager,
 		ethSwapInfo,
 		&s,
-<<<<<<< HEAD
-		sk,
-=======
 		kp,
->>>>>>> cac8928e
 	)
 	if err != nil {
 		return fmt.Errorf("failed to create new swap state for ongoing swap, id %s: %s", s.ID, err)
