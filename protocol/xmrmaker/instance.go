package xmrmaker

import (
	"fmt"
	"sync"

	"github.com/MarinX/monerorpc/wallet"

	"github.com/athanorlabs/atomic-swap/coins"
	"github.com/athanorlabs/atomic-swap/common"
	"github.com/athanorlabs/atomic-swap/common/types"
	mcrypto "github.com/athanorlabs/atomic-swap/crypto/monero"
	pcommon "github.com/athanorlabs/atomic-swap/protocol"
	"github.com/athanorlabs/atomic-swap/protocol/backend"
	"github.com/athanorlabs/atomic-swap/protocol/swap"
	"github.com/athanorlabs/atomic-swap/protocol/xmrmaker/offers"

	logging "github.com/ipfs/go-log"
)

var (
	log = logging.Logger("xmrmaker")
)

// Host contains required network functionality.
type Host interface {
	Advertise()
}

// Instance implements the functionality that will be needed by a user who owns XMR
// and wishes to swap for ETH.
type Instance struct {
	backend backend.Backend
	dataDir string

	net Host

	offerManager *offers.Manager

	swapMu     sync.Mutex // synchronises access to swapStates
	swapStates map[types.Hash]*swapState
}

// Config contains the configuration values for a new XMRMaker instance.
type Config struct {
	Backend                    backend.Backend
	Database                   offers.Database
	DataDir                    string
	WalletFile, WalletPassword string
	ExternalSender             bool
	Network                    Host
}

// NewInstance returns a new *xmrmaker.Instance.
// It accepts an endpoint to a monero-wallet-rpc instance where account 0 contains XMRMaker's XMR.
func NewInstance(cfg *Config) (*Instance, error) {
	om, err := offers.NewManager(cfg.DataDir, cfg.Database)
	if err != nil {
		return nil, err
	}

	if om.NumOffers() > 0 {
		// this is blocking if the network service hasn't started yet
		go cfg.Network.Advertise()
	}

	inst := &Instance{
		backend:      cfg.Backend,
		dataDir:      cfg.DataDir,
		offerManager: om,
		swapStates:   make(map[types.Hash]*swapState),
		net:          cfg.Network,
	}

	err = inst.checkForOngoingSwaps()
	if err != nil {
		return nil, err
	}

	return inst, nil
}

func (inst *Instance) checkForOngoingSwaps() error {
	swaps, err := inst.backend.SwapManager().GetOngoingSwaps()
	if err != nil {
		return err
	}

	for _, s := range swaps {
		if s.Provides != coins.ProvidesXMR {
			continue
		}

		if s.Status == types.KeysExchanged || s.Status == types.ExpectingKeys {
			log.Infof("found ongoing swap %s in DB, aborting since no funds were locked", s.ID)

			// for these two cases, no funds have been locked, so we can safely
			// abort the swap.
			err = inst.abortOngoingSwap(s)
			if err != nil {
				return fmt.Errorf("failed to abort ongoing swap: %w", err)
			}

			continue
		}

		err = inst.createOngoingSwap(s)
		if err != nil {
			log.Errorf("%s", err)
			continue
		}
	}

	return nil
}

func (inst *Instance) abortOngoingSwap(s *swap.Info) error {
	// set status to aborted, delete info from recovery db
	s.Status = types.CompletedAbort
	err := inst.backend.SwapManager().CompleteOngoingSwap(s)
	if err != nil {
		return err
	}

	return inst.backend.RecoveryDB().DeleteSwap(s.ID)
}

func (inst *Instance) createOngoingSwap(s *swap.Info) error {
	log.Infof("found ongoing swap %s in DB, restarting swap", s.ID)

	// check if we have shared secret key in db; if so, recover XMR from that
	// otherwise, create new swap state from recovery info
	skA, err := inst.backend.RecoveryDB().GetCounterpartySwapPrivateKey(s.ID)
	if err == nil {
		return inst.completeSwap(s, skA)
	}

	offer, _, err := inst.offerManager.GetOffer(s.ID)
	if err != nil {
		return fmt.Errorf("failed to get offer for ongoing swap, id %s: %s", s.ID, err)
	}

	ethSwapInfo, err := inst.backend.RecoveryDB().GetContractSwapInfo(s.ID)
	if err != nil {
<<<<<<< HEAD
		return fmt.Errorf("failed to get contract info for ongoing swap, id %s: %s", s.ID, err)
=======
		return fmt.Errorf("failed to get contract info for ongoing swap from db with swap id %s: %w", s.ID, err)
>>>>>>> 4c3caedc
	}

	sk, err := inst.backend.RecoveryDB().GetSwapPrivateKey(s.ID)
	if err != nil {
		return fmt.Errorf("failed to get private key for ongoing swap from db with swap id %s: %w", s.ID, err)
	}

	kp, err := sk.AsPrivateKeyPair()
	if err != nil {
		return err
	}

	relayerInfo, err := inst.backend.RecoveryDB().GetSwapRelayerInfo(s.ID)
	if err != nil {
		// we can ignore the error; if the key doesn't exist,
		// then no relayer was set for this swap.
		relayerInfo = &types.OfferExtra{}
	}

	ss, err := newSwapStateFromOngoing(
		inst.backend,
		offer,
		relayerInfo,
		inst.offerManager,
		ethSwapInfo,
		s,
		kp,
	)
	if err != nil {
		return fmt.Errorf("failed to create new swap state for ongoing swap, id %s: %w", s.ID, err)
	}

	inst.swapMu.Lock()
	inst.swapStates[s.ID] = ss
	inst.swapMu.Unlock()

	go func() {
		<-ss.done
		inst.swapMu.Lock()
		defer inst.swapMu.Unlock()
		delete(inst.swapStates, offer.ID)
	}()

	return nil
}

// completeSwap is called in the case where we find an ongoing swap in the db on startup,
// and the swap already has the counterpary's swap secret stored.
// In this case, we simply re-claim the XMR we locked, as we have both secrets required.
// It's unlikely for this case to ever be hit, unless the daemon was shut down in-between
// us finding the counterparty's secret and claiming the XMR.
//
// Note: this will use the current value of `noTransferBack` (verses whatever value was
// set when the swap was started). It will also only only recover to the primary wallet
// address, not whatever address was used when the swap was started.
func (inst *Instance) completeSwap(s *swap.Info, skA *mcrypto.PrivateSpendKey) error {
	// fetch our swap private spend key
	skB, err := inst.backend.RecoveryDB().GetSwapPrivateKey(s.ID)
	if err != nil {
		return err
	}

	// fetch our swap private view key
	vkB, err := skB.View()
	if err != nil {
		return err
	}

	// we save the counterparty's public keys in case they send public keys derived
	// in a non-standard way.
	_, vkA, err := inst.backend.RecoveryDB().GetCounterpartySwapKeys(s.ID)
	if err != nil {
		return err
	}

	kpAB := pcommon.GetClaimKeypair(
		skA, skB,
		vkA, vkB,
	)

	err = pcommon.ClaimMonero(
		inst.backend.Ctx(),
		inst.backend.Env(),
		s.ID,
		inst.backend.XMRClient(),
		s.MoneroStartHeight,
		kpAB,
		inst.backend.XMRClient().PrimaryAddress(),
		false, // always sweep back to our primary address
	)
	if err != nil {
		return err
	}

	s.Status = types.CompletedRefund
	err = inst.backend.SwapManager().CompleteOngoingSwap(s)
	if err != nil {
		return fmt.Errorf("failed to mark swap %s as completed: %w", s.ID, err)
	}

	return nil
}

// GetOngoingSwapState ...
func (inst *Instance) GetOngoingSwapState(id types.Hash) common.SwapState {
	inst.swapMu.Lock()
	defer inst.swapMu.Unlock()

	return inst.swapStates[id]
}

// GetMoneroBalance returns the primary wallet address, and current balance of the user's monero
// wallet.
func (inst *Instance) GetMoneroBalance() (*mcrypto.Address, *wallet.GetBalanceResponse, error) {
	addrResp, err := inst.backend.XMRClient().GetAddress(0)
	if err != nil {
		return nil, nil, err
	}

	addr, err := mcrypto.NewAddress(addrResp.Address, inst.backend.Env())
	if err != nil {
		return nil, nil, err
	}

	balanceResp, err := inst.backend.XMRClient().GetBalance(0)
	if err != nil {
		return nil, nil, err
	}

	return addr, balanceResp, nil
}<|MERGE_RESOLUTION|>--- conflicted
+++ resolved
@@ -142,11 +142,7 @@
 
 	ethSwapInfo, err := inst.backend.RecoveryDB().GetContractSwapInfo(s.ID)
 	if err != nil {
-<<<<<<< HEAD
-		return fmt.Errorf("failed to get contract info for ongoing swap, id %s: %s", s.ID, err)
-=======
 		return fmt.Errorf("failed to get contract info for ongoing swap from db with swap id %s: %w", s.ID, err)
->>>>>>> 4c3caedc
 	}
 
 	sk, err := inst.backend.RecoveryDB().GetSwapPrivateKey(s.ID)
