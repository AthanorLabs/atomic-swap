--- conflicted
+++ resolved
@@ -165,15 +165,8 @@
 }
 
 func (s *swapState) handleT0Expired() {
-<<<<<<< HEAD
 	// TODO this probably shouldn't happen anymore since we're event-driven
-	if !s.info.Status().IsOngoing() {
-=======
-	s.lockState()
-	defer s.unlockState()
-
 	if !s.info.Status.IsOngoing() {
->>>>>>> 36518eae
 		// swap was already completed, just return
 		return
 	}
