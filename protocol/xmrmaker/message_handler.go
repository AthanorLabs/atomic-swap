package xmrmaker

import (
	"context"
	"fmt"
	"time"

	ethcommon "github.com/ethereum/go-ethereum/common"

	"github.com/athanorlabs/atomic-swap/common"
	"github.com/athanorlabs/atomic-swap/common/types"
	mcrypto "github.com/athanorlabs/atomic-swap/crypto/monero"
	contracts "github.com/athanorlabs/atomic-swap/ethereum"
	"github.com/athanorlabs/atomic-swap/net"
	"github.com/athanorlabs/atomic-swap/net/message"
	pcommon "github.com/athanorlabs/atomic-swap/protocol"
)

// HandleProtocolMessage is called by the network to handle an incoming message.
// If the message received is not the expected type for the point in the protocol we're at,
// this function will return an error.
func (s *swapState) HandleProtocolMessage(msg net.Message) error {
	if s == nil {
		return errNilSwapState
	}

	if s.ctx.Err() != nil {
		return fmt.Errorf("protocol exited: %w", s.ctx.Err())
	}

	switch msg := msg.(type) {
	case *message.NotifyETHLocked:
		event := newEventETHLocked(msg)
		s.eventCh <- event
		err := <-event.errCh
		if err != nil {
			return err
		}

		// TODO: we can actually close the network stream after
		// sending the XMRLocked message, but since the network
		// calls Exit() when the stream closes, it needs to not
		// do that in this case.
	default:
		return errUnexpectedMessageType
	}

	return nil
}

func (s *swapState) clearNextExpectedEvent(status types.Status) {
	s.nextExpectedEvent = EventNoneType
	s.info.SetStatus(status)
	if s.offerExtra.StatusCh != nil {
		s.offerExtra.StatusCh <- status
	}
}

func (s *swapState) setNextExpectedEvent(event EventType) {
	if s.nextExpectedEvent == EventNoneType {
		return
	}

	if event == s.nextExpectedEvent {
		panic("cannot set next expected event to same as current")
	}

	s.nextExpectedEvent = event
	status := event.getStatus()
	if status != types.UnknownStatus {
		s.info.SetStatus(status)
	}

	if s.offerExtra.StatusCh != nil && status != types.UnknownStatus {
		s.offerExtra.StatusCh <- status
	}
}

func (s *swapState) handleNotifyETHLocked(msg *message.NotifyETHLocked) (net.Message, error) {
	if msg.Address == "" {
		return nil, errMissingAddress
	}

	if types.IsHashZero(msg.ContractSwapID) {
		return nil, errNilContractSwapID
	}

	log.Infof("got NotifyETHLocked; address=%s contract swap ID=%s", msg.Address, msg.ContractSwapID)

	// validate that swap ID == keccak256(swap struct)
	if err := checkContractSwapID(msg); err != nil {
		return nil, err
	}

	s.contractSwapID = msg.ContractSwapID
	s.contractSwap = convertContractSwap(msg.ContractSwap)

	if err := pcommon.WriteContractSwapToFile(s.offerExtra.InfoFile, s.contractSwapID, s.contractSwap); err != nil {
		return nil, err
	}

	contractAddr := ethcommon.HexToAddress(msg.Address)
	_, err := contracts.CheckSwapFactoryContractCode(s.ctx, s.Backend.ETH().Raw(), contractAddr)
	if err != nil {
		return nil, err
	}

	if err = s.setContract(contractAddr); err != nil {
		return nil, fmt.Errorf("failed to instantiate contract instance: %w", err)
	}

	if err = pcommon.WriteContractAddressToFile(s.offerExtra.InfoFile, msg.Address); err != nil {
		return nil, fmt.Errorf("failed to write contract address to file: %w", err)
	}

	if err = s.checkContract(ethcommon.HexToHash(msg.TxHash)); err != nil {
		return nil, err
	}

	// TODO: check these (in checkContract) (#161)
	s.setTimeouts(msg.ContractSwap.Timeout0, msg.ContractSwap.Timeout1)

	notifyXMRLocked, err := s.lockFunds(common.MoneroToPiconero(s.info.ProvidedAmount))
	if err != nil {
		return nil, fmt.Errorf("failed to lock funds: %w", err)
	}

	go s.runT0ExpirationHandler()
	return notifyXMRLocked, nil
}

func (s *swapState) runT0ExpirationHandler() {
	log.Debugf("time until t0 (%s): %vs",
		s.t0.Format(common.TimeFmtSecs),
		time.Until(s.t0).Seconds(),
	)

	waitCtx, waitCtxCancel := context.WithCancel(context.Background())
	defer waitCtxCancel() // Unblock WaitForTimestamp if still running when we exit

	// note: this will cause unit tests to hang if not running ganache
	// with --miner.blockTime!!!
	waitCh := make(chan error)
	go func() {
		waitCh <- s.ETH().WaitForTimestamp(waitCtx, s.t0)
		close(waitCh)
	}()

	select {
	case <-s.ctx.Done():
		return
	case <-s.readyCh:
		log.Debugf("returning from runT0ExpirationHandler as contract was set to ready")
		return
	case err := <-waitCh:
		if err != nil {
			// TODO: Do we propagate this error? If we retry, the logic should probably be inside
			// WaitForTimestamp. (#162)
			log.Errorf("Failure waiting for T0 timeout: err=%s", err)
			return
		}
		log.Debugf("reached t0, time to claim")
		s.handleT0Expired()
	}
}

func (s *swapState) handleT0Expired() {
	event := newEventContractReady()
	s.eventCh <- event
	err := <-event.errCh
	if err != nil {
		// TODO: this is quite bad, how should this be handled? (#162)
		log.Errorf("failed to handle t0 expiration: %s", err)
	}
}

func (s *swapState) handleSendKeysMessage(msg *net.SendKeysMessage) error {
	if msg.PublicSpendKey == "" || msg.PublicViewKey == "" {
		return errMissingKeys
	}

	kp, err := mcrypto.NewPublicKeyPairFromHex(msg.PublicSpendKey, msg.PublicViewKey)
	if err != nil {
		return fmt.Errorf("failed to generate XMRTaker's public keys: %w", err)
	}

	// verify counterparty's DLEq proof and ensure the resulting secp256k1 key is correct
	secp256k1Pub, err := pcommon.VerifyKeysAndProof(msg.DLEqProof, msg.Secp256k1PublicKey)
	if err != nil {
		return err
	}

	s.setXMRTakerPublicKeys(kp, secp256k1Pub)
	return nil
<<<<<<< HEAD
}

func (s *swapState) handleRefund(txHash string) (mcrypto.Address, error) {
	receipt, err := s.ETH().Raw().TransactionReceipt(s.ctx, ethcommon.HexToHash(txHash))
	if err != nil {
		return "", err
	}

	if len(receipt.Logs) == 0 {
		return "", errClaimTxHasNoLogs
	}

	sa, err := contracts.GetSecretFromLog(receipt.Logs[0], "Refunded")
	if err != nil {
		return "", err
	}

	return s.reclaimMonero(sa)
=======
>>>>>>> be9888f0
}<|MERGE_RESOLUTION|>--- conflicted
+++ resolved
@@ -100,20 +100,19 @@
 	}
 
 	contractAddr := ethcommon.HexToAddress(msg.Address)
-	_, err := contracts.CheckSwapFactoryContractCode(s.ctx, s.Backend.ETH().Raw(), contractAddr)
-	if err != nil {
+	if _, err := contracts.CheckSwapFactoryContractCode(s.ctx, s.Backend.ETH().Raw(), contractAddr); err != nil {
 		return nil, err
 	}
 
-	if err = s.setContract(contractAddr); err != nil {
+	if err := s.setContract(contractAddr); err != nil {
 		return nil, fmt.Errorf("failed to instantiate contract instance: %w", err)
 	}
 
-	if err = pcommon.WriteContractAddressToFile(s.offerExtra.InfoFile, msg.Address); err != nil {
+	if err := pcommon.WriteContractAddressToFile(s.offerExtra.InfoFile, msg.Address); err != nil {
 		return nil, fmt.Errorf("failed to write contract address to file: %w", err)
 	}
 
-	if err = s.checkContract(ethcommon.HexToHash(msg.TxHash)); err != nil {
+	if err := s.checkContract(ethcommon.HexToHash(msg.TxHash)); err != nil {
 		return nil, err
 	}
 
@@ -192,25 +191,4 @@
 
 	s.setXMRTakerPublicKeys(kp, secp256k1Pub)
 	return nil
-<<<<<<< HEAD
-}
-
-func (s *swapState) handleRefund(txHash string) (mcrypto.Address, error) {
-	receipt, err := s.ETH().Raw().TransactionReceipt(s.ctx, ethcommon.HexToHash(txHash))
-	if err != nil {
-		return "", err
-	}
-
-	if len(receipt.Logs) == 0 {
-		return "", errClaimTxHasNoLogs
-	}
-
-	sa, err := contracts.GetSecretFromLog(receipt.Logs[0], "Refunded")
-	if err != nil {
-		return "", err
-	}
-
-	return s.reclaimMonero(sa)
-=======
->>>>>>> be9888f0
 }