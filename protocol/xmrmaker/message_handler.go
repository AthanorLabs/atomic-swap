package xmrmaker

import (
	"context"
	"fmt"
	"time"

	ethcommon "github.com/ethereum/go-ethereum/common"

	"github.com/athanorlabs/atomic-swap/common"
	"github.com/athanorlabs/atomic-swap/common/types"
	mcrypto "github.com/athanorlabs/atomic-swap/crypto/monero"
	contracts "github.com/athanorlabs/atomic-swap/ethereum"
	"github.com/athanorlabs/atomic-swap/net"
	"github.com/athanorlabs/atomic-swap/net/message"
	pcommon "github.com/athanorlabs/atomic-swap/protocol"
)

// HandleProtocolMessage is called by the network to handle an incoming message.
// If the message received is not the expected type for the point in the protocol we're at,
// this function will return an error.
func (s *swapState) HandleProtocolMessage(msg net.Message) (net.Message, bool, error) {
	if s == nil {
		return nil, true, errNilSwapState
	}

	s.lockState()
	defer s.unlockState()

	if s.ctx.Err() != nil {
		return nil, true, fmt.Errorf("protocol exited: %w", s.ctx.Err())
	}

	if err := s.checkMessageType(msg); err != nil {
		return nil, true, err
	}

	switch msg := msg.(type) {
	case *net.SendKeysMessage:
		if err := s.handleSendKeysMessage(msg); err != nil {
			return nil, true, err
		}

		return nil, false, nil
	case *message.NotifyETHLocked:
		out, err := s.handleNotifyETHLocked(msg)
		if err != nil {
			return nil, true, err
		}

		return out, false, nil
	case *message.NotifyReady:
		log.Debug("contract ready, attempting to claim funds...")
		close(s.readyCh)

		// contract ready, let's claim our ether
		txHash, err := s.claimFunds()
		if err != nil {
			return nil, true, fmt.Errorf("failed to redeem ether: %w", err)
		}

		log.Debug("funds claimed!!")
		out := &message.NotifyClaimed{
			TxHash: txHash.String(),
		}

		s.clearNextExpectedMessage(types.CompletedSuccess)
		return out, true, nil
	case *message.NotifyRefund:
		// generate monero wallet, regaining control over locked funds
		addr, err := s.handleRefund(msg.TxHash)
		if err != nil {
			return nil, false, err
		}

		s.clearNextExpectedMessage(types.CompletedRefund)
		log.Infof("regained control over monero account %s", addr)
		return nil, true, nil
	default:
		return nil, true, errUnexpectedMessageType
	}
}

func (s *swapState) clearNextExpectedMessage(status types.Status) {
	s.nextExpectedMessage = nil
	s.info.SetStatus(status)
	if s.offerExtra.StatusCh != nil {
		s.offerExtra.StatusCh <- status
	}
}

func (s *swapState) setNextExpectedMessage(msg net.Message) {
	if s == nil {
		return
	}

	if msg == nil || s.nextExpectedMessage == nil {
		return
	}

	if msg.Type() == s.nextExpectedMessage.Type() {
		return
	}

	s.nextExpectedMessage = msg
	stage := pcommon.GetStatus(msg.Type())
	if s.offerExtra.StatusCh != nil && stage != types.UnknownStatus {
		s.offerExtra.StatusCh <- stage
	}
}

func (s *swapState) checkMessageType(msg net.Message) error {
	if msg == nil {
		return errNilMessage
	}

	if s == nil || s.nextExpectedMessage == nil {
		return nil
	}

	// XMRTaker might refund anytime before t0 or after t1, so we should allow this.
	if _, ok := msg.(*message.NotifyRefund); ok {
		return nil
	}

	if msg.Type() != s.nextExpectedMessage.Type() {
		return errIncorrectMessageType
	}

	return nil
}

func (s *swapState) handleNotifyETHLocked(msg *message.NotifyETHLocked) (net.Message, error) {
	if msg.Address == "" {
		return nil, errMissingAddress
	}

	if msg.ContractSwapID.IsZero() {
		return nil, errNilContractSwapID
	}

	log.Infof("got NotifyETHLocked; address=%s contract swap ID=%s", msg.Address, msg.ContractSwapID)

	// validate that swap ID == keccak256(swap struct)
	if err := checkContractSwapID(msg); err != nil {
		return nil, err
	}

	s.contractSwapID = msg.ContractSwapID
	s.contractSwap = convertContractSwap(msg.ContractSwap)

	if err := pcommon.WriteContractSwapToFile(s.offerExtra.InfoFile, s.contractSwapID, s.contractSwap); err != nil {
		return nil, err
	}

	contractAddr := ethcommon.HexToAddress(msg.Address)
	if _, err := contracts.CheckSwapFactoryContractCode(s.ctx, s.Backend.EthClient(), contractAddr); err != nil {
		return nil, err
	}

	if err := s.setContract(contractAddr); err != nil {
		return nil, fmt.Errorf("failed to instantiate contract instance: %w", err)
	}

	if err := pcommon.WriteContractAddressToFile(s.offerExtra.InfoFile, msg.Address); err != nil {
		return nil, fmt.Errorf("failed to write contract address to file: %w", err)
	}

	if err := s.checkContract(ethcommon.HexToHash(msg.TxHash)); err != nil {
		return nil, err
	}

	// TODO: check these (in checkContract) (#161)
	s.setTimeouts(msg.ContractSwap.Timeout0, msg.ContractSwap.Timeout1)

<<<<<<< HEAD
	addrAB, err := s.lockFunds(common.MoneroToPiconero(s.info.ProvidedAmount))
=======
	notifyXMRLocked, err := s.lockFunds(common.MoneroToPiconero(s.info.ProvidedAmount()))
>>>>>>> cdcd4db1
	if err != nil {
		return nil, fmt.Errorf("failed to lock funds: %w", err)
	}

	go s.runT0ExpirationHandler()

	s.setNextExpectedMessage(&message.NotifyReady{})
	return notifyXMRLocked, nil
}

func (s *swapState) runT0ExpirationHandler() {
	log.Debugf("time until t0 (%s): %vs",
		s.t0.Format(common.TimeFmtSecs),
		time.Until(s.t0).Seconds(),
	)

	waitCtx, waitCtxCancel := context.WithCancel(context.Background())
	defer waitCtxCancel() // Unblock WaitForTimestamp if still running when we exit

	waitCh := make(chan error)
	go func() {
		waitCh <- s.WaitForTimestamp(waitCtx, s.t0)
		close(waitCh)
	}()

	select {
	case <-s.ctx.Done():
		return
	case <-s.readyCh:
		return
	case err := <-waitCh:
		if err != nil {
			// TODO: Do we propagate this error? If we retry, the logic should probably be inside
			// WaitForTimestamp. (#162)
			log.Errorf("Failure waiting for T0 timeout: err=%s", err)
			return
		}
		s.handleT0Expired()
	}
}

func (s *swapState) handleT0Expired() {
	s.lockState()
	defer s.unlockState()

	if !s.info.Status.IsOngoing() {
		// swap was already completed, just return
		return
	}

	// we can now call Claim()
	txHash, err := s.claimFunds()
	if err != nil {
		log.Errorf("failed to claim: err=%s", err)
		// TODO: retry claim, depending on error (#162)
		if err = s.exit(); err != nil {
			log.Errorf("exit failed: err=%s", err)
		}
		return
	}

	log.Debug("funds claimed!")
	s.clearNextExpectedMessage(types.CompletedSuccess)

	// send *message.NotifyClaimed
	notifyClaimed := &message.NotifyClaimed{TxHash: txHash.String()}
	if err := s.SendSwapMessage(notifyClaimed, s.ID()); err != nil {
		log.Errorf("failed to send NotifyClaimed message: err=%s", err)
	}
}

func (s *swapState) handleSendKeysMessage(msg *net.SendKeysMessage) error {
	if msg.PublicSpendKey == "" || msg.PublicViewKey == "" {
		return errMissingKeys
	}

	kp, err := mcrypto.NewPublicKeyPairFromHex(msg.PublicSpendKey, msg.PublicViewKey)
	if err != nil {
		return fmt.Errorf("failed to generate XMRTaker's public keys: %w", err)
	}

	// verify counterparty's DLEq proof and ensure the resulting secp256k1 key is correct
	secp256k1Pub, err := pcommon.VerifyKeysAndProof(msg.DLEqProof, msg.Secp256k1PublicKey)
	if err != nil {
		return err
	}

	s.setXMRTakerPublicKeys(kp, secp256k1Pub)
	s.setNextExpectedMessage(&message.NotifyETHLocked{})
	return nil
}

func (s *swapState) handleRefund(txHash string) (mcrypto.Address, error) {
	receipt, err := s.TransactionReceipt(s.ctx, ethcommon.HexToHash(txHash))
	if err != nil {
		return "", err
	}

	if len(receipt.Logs) == 0 {
		return "", errClaimTxHasNoLogs
	}

	sa, err := contracts.GetSecretFromLog(receipt.Logs[0], "Refunded")
	if err != nil {
		return "", err
	}

	return s.reclaimMonero(sa)
}<|MERGE_RESOLUTION|>--- conflicted
+++ resolved
@@ -173,11 +173,7 @@
 	// TODO: check these (in checkContract) (#161)
 	s.setTimeouts(msg.ContractSwap.Timeout0, msg.ContractSwap.Timeout1)
 
-<<<<<<< HEAD
-	addrAB, err := s.lockFunds(common.MoneroToPiconero(s.info.ProvidedAmount))
-=======
-	notifyXMRLocked, err := s.lockFunds(common.MoneroToPiconero(s.info.ProvidedAmount()))
->>>>>>> cdcd4db1
+	notifyXMRLocked, err := s.lockFunds(common.MoneroToPiconero(s.info.ProvidedAmount))
 	if err != nil {
 		return nil, fmt.Errorf("failed to lock funds: %w", err)
 	}
