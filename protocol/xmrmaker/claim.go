--- conflicted
+++ resolved
@@ -57,14 +57,7 @@
 	}
 
 	if ts.Before(s.t0) && stage != contracts.StageReady {
-		// TODO: t0 could be 24 hours from now. Don't we want to poll the stage periodically? (#163)
-		// we need to wait until t0 to claim
-<<<<<<< HEAD
 		err = s.waitUntilReady()
-=======
-		log.Infof("waiting until time %s to claim, time now=%s", s.t0, time.Now())
-		err = s.ETHClient().WaitForTimestamp(s.ctx, s.t0)
->>>>>>> 04cd5b48
 		if err != nil {
 			return ethcommon.Hash{}, err
 		}
@@ -85,8 +78,8 @@
 	logReadyCh := make(chan ethtypes.Log, 16)
 	readyWatcher := watcher.NewEventFilter(
 		s.ctx,
-		s.Backend.EthClient(),
-		s.Backend.ContractAddr(),
+		s.ETHClient().Raw(),
+		s.ContractAddr(),
 		big.NewInt(1), // TODO: store start block of swap in database
 		readyTopic,
 		logReadyCh,
@@ -104,7 +97,7 @@
 	// with --miner.blockTime!!!
 	waitCh := make(chan error)
 	go func() {
-		waitCh <- s.WaitForTimestamp(waitCtx, s.t0)
+		waitCh <- s.ETHClient().WaitForTimestamp(waitCtx, s.t0)
 		close(waitCh)
 	}()
 
