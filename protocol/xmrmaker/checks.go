--- conflicted
+++ resolved
@@ -94,11 +94,7 @@
 func (s *swapState) checkContract(txHash ethcommon.Hash) error {
 	tx, _, err := s.ETHClient().Raw().TransactionByHash(s.ctx, txHash)
 	if err != nil {
-<<<<<<< HEAD
-		return fmt.Errorf("failed to get transaction by hash: %w", err)
-=======
 		return fmt.Errorf("failed to get newSwap transaction %s by hash: %w", txHash, err)
->>>>>>> 4c3caedc
 	}
 
 	if tx.To() == nil || *(tx.To()) != s.contractAddr {
