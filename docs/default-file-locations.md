# Default File Locations

While almost all `swapd` file locations can be configured via the command line, it is
usually less burdensome to use convention over configuration with the default file
locations discussed here.

### {HOME}/.atomicswap/{ENV}

The base folder for the default location of `swapd` files is called the "data dir". You
can set it with `--data-dir`. When using the default, `HOME` is the user's home directory
and `ENV` is the value from the `--env` flag (e.g. `stagenet`, `mainnet`).

From here forward, we will use `{DATA_DIR}` to refer to this default value or the value
passed with the `--data-dir` flag.

### {DATA_DIR}/db

This is the location of swapd's (BadgerDB) database. Currently, it stores offers made so that 
they can be reloaded on restart. The database can be safely deleted if you don't have any offers
made, or don't care about saving offers made.

### {DATA_DIR}/wallet/swap-wallet

This is the default location for your monero wallet file. You can change the location
using `--wallet-file`, but place the wallet file in a dedicated wallet directory, as
`swapd` will create temporary, `xmrtaker-*` swap wallets in this same directory.
Internally, `swapd` launches a `monero-wallet-rpc` instance whose log file is located at
`{DATA_DIR}/moner-wallet-rpc.log` or one directory above the wallet file's directory when
using the `--wallet-file` flag.

Note: Monero wallets actually consist of 3 files. Using the default wallet file path, the
files are:
* `{DATA_DIR}/wallet/swap-wallet`
* `{DATA_DIR}/wallet/swap-wallet.keys`
* `{DATA_DIR}/wallet/swap-wallet.address.txt`

When passing the `--wallet-file` flag to `swapd`, we only specify the path to the first
file above. More information on what the individual files contain can be
[found here](https://monero.stackexchange.com/a/2804/3691).

### {DATA_DIR}/eth.key

This is the default location of your Ethereum private key used by swaps. Alternate
locations can be configured with `--eth-privkey`. If the file does not
exist, a new random key will be created and placed in this location.

### {DATA_DIR}/net.key

This is the private key that forms your libp2p identity. If the file does not exist, a new
random key will be generated and placed in this location. Alternate locations can be
configured with `--libp2p-key`.

### {DATA_DIR}/libp2p-datastore

Cache data from libp2p. The directory location is always relative to `DATA_DIR`.
It is safe to delete this directory if `swapd` is not running.

### {DATA_DIR}/info-{DATE}.json

Stores information on a swap when it reaches the stage where ethereum is locked.

### {DATA_DIR}/contract-addresses.json

Only written when `--deploy` is passed to swapd. This file stores the address
that the contract was deployed to along with other data.

## Bootnode default file locations

### {DATA_DIR}/bootnode

By default, all bootnode-related files will be placed in the `bootnode` directory within the data dir.

### {DATA_DIR}/bootnode/net.key

<<<<<<< HEAD
The location of the Ethereum private key used by the relayer to submit transactions. Fees received by the relayer will also go into this account. Alternate locations can be configured with `--eth-privkey`. If the file does not exist, the relayer will error on startup.

### {DATA_DIR}/relayer/net.key

The private key to the relayer's libp2p identity. If the file does not exist, a new
=======
The private key to the bootnode's libp2p identity. If the file does not exist, a new
>>>>>>> dbcc97f9
random key will be generated and placed in this location. Alternate locations can be
configured with `--libp2p-key`. It does not necessarily need to be a different key than that used by swapd.<|MERGE_RESOLUTION|>--- conflicted
+++ resolved
@@ -72,14 +72,6 @@
 
 ### {DATA_DIR}/bootnode/net.key
 
-<<<<<<< HEAD
-The location of the Ethereum private key used by the relayer to submit transactions. Fees received by the relayer will also go into this account. Alternate locations can be configured with `--eth-privkey`. If the file does not exist, the relayer will error on startup.
-
-### {DATA_DIR}/relayer/net.key
-
-The private key to the relayer's libp2p identity. If the file does not exist, a new
-=======
 The private key to the bootnode's libp2p identity. If the file does not exist, a new
->>>>>>> dbcc97f9
 random key will be generated and placed in this location. Alternate locations can be
 configured with `--libp2p-key`. It does not necessarily need to be a different key than that used by swapd.