package rpc

import (
	"errors"
	"fmt"
	"net/http"
	"time"

	"github.com/noot/atomic-swap/common"
	"github.com/noot/atomic-swap/net"

	"github.com/libp2p/go-libp2p-core/peer"
)

const defaultSearchTime = time.Second * 12

type Net interface {
	Discover(provides common.ProvidesCoin, searchTime time.Duration) ([]peer.AddrInfo, error)
	Query(who peer.AddrInfo) (*net.QueryResponse, error)
	Initiate(who peer.AddrInfo, msg *net.InitiateMessage, s net.SwapState) error
}

type Protocol interface {
	Provides() common.ProvidesCoin
<<<<<<< HEAD
	InitiateProtocol(providesAmount, desiredAmount, gasPrice uint64) (net.SwapState, error)
=======
	InitiateProtocol(providesAmount, desiredAmount float64) (net.SwapState, error)
>>>>>>> a2dbad20
}

type NetService struct {
	net      Net
	protocol Protocol
}

func NewNetService(net Net, protocol Protocol) *NetService {
	return &NetService{
		net:      net,
		protocol: protocol,
	}
}

type DiscoverRequest struct {
	Provides   common.ProvidesCoin `json:"provides"`
	SearchTime uint64              `json:"searchTime"` // in seconds
}

type DiscoverResponse struct {
	Peers [][]string `json:"peers"`
}

// Discover discovers peers over the network that provide a certain coin up for `SearchTime` duration of time.
func (s *NetService) Discover(_ *http.Request, req *DiscoverRequest, resp *DiscoverResponse) error {
	searchTime, err := time.ParseDuration(fmt.Sprintf("%ds", req.SearchTime))
	if err != nil {
		return err
	}

	if searchTime == 0 {
		searchTime = defaultSearchTime
	}

	peers, err := s.net.Discover(common.ProvidesCoin(req.Provides), searchTime)
	if err != nil {
		return err
	}

	resp.Peers = make([][]string, len(peers))
	for i, p := range peers {
		resp.Peers[i] = addrInfoToStrings(p)
	}

	return nil
}

func addrInfoToStrings(addrInfo peer.AddrInfo) []string {
	strs := make([]string, len(addrInfo.Addrs))
	for i, addr := range addrInfo.Addrs {
		strs[i] = fmt.Sprintf("%s/p2p/%s", addr, addrInfo.ID)
	}
	return strs
}

type QueryPeerRequest struct {
	// Multiaddr of peer to query
	Multiaddr string `json:"multiaddr"`
}

type QueryPeerResponse struct {
	Provides      []common.ProvidesCoin `json:"provides"`
	MaximumAmount []float64             `json:"maximumAmount"`
	ExchangeRate  common.ExchangeRate   `json:"exchangeRate"`
}

func (s *NetService) QueryPeer(_ *http.Request, req *QueryPeerRequest, resp *QueryPeerResponse) error {
	who, err := net.StringToAddrInfo(req.Multiaddr)
	if err != nil {
		return err
	}

	msg, err := s.net.Query(who)
	if err != nil {
		return err
	}

	resp.Provides = msg.Provides
	resp.MaximumAmount = msg.MaximumAmount
	resp.ExchangeRate = msg.ExchangeRate
	return nil
}

type InitiateRequest struct {
	Multiaddr      string              `json:"multiaddr"`
	ProvidesCoin   common.ProvidesCoin `json:"provides"`
<<<<<<< HEAD
	ProvidesAmount uint64              `json:"providesAmount"`
	DesiredAmount  uint64              `json:"desiredAmount"`
	GasPrice       uint64              `json:"gasPrice"`
=======
	ProvidesAmount float64             `json:"providesAmount"`
	DesiredAmount  float64             `json:"desiredAmount"`
>>>>>>> a2dbad20
}

type InitiateResponse struct {
	Success bool `json:"success"`
}

func (s *NetService) Initiate(_ *http.Request, req *InitiateRequest, resp *InitiateResponse) error {
	if req.ProvidesCoin == "" {
		return errors.New("must specify 'provides' coin")
	}

	swapState, err := s.protocol.InitiateProtocol(req.ProvidesAmount, req.DesiredAmount, req.GasPrice)
	if err != nil {
		return err
	}

	skm, err := swapState.SendKeysMessage()
	if err != nil {
		return err
	}

	msg := &net.InitiateMessage{
		Provides:        req.ProvidesCoin,
		ProvidesAmount:  req.ProvidesAmount,
		DesiredAmount:   req.DesiredAmount,
		SendKeysMessage: skm,
	}

	who, err := net.StringToAddrInfo(req.Multiaddr)
	if err != nil {
		return err
	}

	if err = s.net.Initiate(who, msg, swapState); err != nil {
		resp.Success = false
		return err
	}

	resp.Success = true
	return nil
}<|MERGE_RESOLUTION|>--- conflicted
+++ resolved
@@ -22,11 +22,7 @@
 
 type Protocol interface {
 	Provides() common.ProvidesCoin
-<<<<<<< HEAD
-	InitiateProtocol(providesAmount, desiredAmount, gasPrice uint64) (net.SwapState, error)
-=======
-	InitiateProtocol(providesAmount, desiredAmount float64) (net.SwapState, error)
->>>>>>> a2dbad20
+	InitiateProtocol(providesAmount, desiredAmount float64, gasPrice uint64) (net.SwapState, error)
 }
 
 type NetService struct {
@@ -113,14 +109,9 @@
 type InitiateRequest struct {
 	Multiaddr      string              `json:"multiaddr"`
 	ProvidesCoin   common.ProvidesCoin `json:"provides"`
-<<<<<<< HEAD
-	ProvidesAmount uint64              `json:"providesAmount"`
-	DesiredAmount  uint64              `json:"desiredAmount"`
-	GasPrice       uint64              `json:"gasPrice"`
-=======
 	ProvidesAmount float64             `json:"providesAmount"`
 	DesiredAmount  float64             `json:"desiredAmount"`
->>>>>>> a2dbad20
+	GasPrice       uint64              `json:"gasPrice"`
 }
 
 type InitiateResponse struct {
