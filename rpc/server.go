--- conflicted
+++ resolved
@@ -24,17 +24,11 @@
 
 // Config ...
 type Config struct {
-<<<<<<< HEAD
 	Port            uint16
 	Net             Net
-	Protocol        Protocol
+	Alice           Alice
+	Bob             Bob
 	MoneroRecoverer MoneroRecoverer
-=======
-	Port  uint16
-	Net   Net
-	Alice Alice
-	Bob   Bob
->>>>>>> 0922dc95
 }
 
 // NewServer ...
