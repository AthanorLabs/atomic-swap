--- conflicted
+++ resolved
@@ -153,11 +153,6 @@
 	// test failure path by passing a non-eth asset
 	asset := ethcommon.Address{0x1}
 	req.Swap.Asset = asset
-<<<<<<< HEAD
 	err = validateClaimRequest(ctx, req, ec, swapFactoryAddr)
-	require.ErrorContains(t, err, fmt.Sprintf("relaying for ETH Asset %s is not supported", asset))
-=======
-	err = validateClaimRequest(ctx, req, ec, forwarderAddr)
 	require.ErrorContains(t, err, fmt.Sprintf("relaying for ETH Asset %s is not supported", types.EthAsset(asset)))
->>>>>>> aa70b55a
 }