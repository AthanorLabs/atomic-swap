--- conflicted
+++ resolved
@@ -65,19 +65,13 @@
 	}
 
 	// The relayer fee must be strictly less than the swap value
-<<<<<<< HEAD
-	if FeeWei.Cmp(request.RelaySwap.Swap.Value) >= 0 {
+	if coins.RelayerFeeWei.Cmp(request.RelaySwap.Swap.Value) >= 0 {
 		return fmt.Errorf("swap value of %s ETH is too low to support %s ETH relayer fee",
-			coins.FmtWeiAsETH(request.RelaySwap.Swap.Value), coins.FmtWeiAsETH(FeeWei))
+			coins.FmtWeiAsETH(request.RelaySwap.Swap.Value), coins.RelayerFeeETH.Text('f'))
 	}
 
 	if request.RelaySwap.Relayer != ourAddress {
 		return fmt.Errorf("relay request payout address %s does not match ours (%s)", request.RelaySwap.Relayer, ourAddress)
-=======
-	if coins.RelayerFeeWei.Cmp(request.Swap.Value) >= 0 {
-		return fmt.Errorf("swap value of %s ETH is too low to support %s ETH relayer fee",
-			coins.FmtWeiAsETH(request.Swap.Value), coins.FmtWeiAsETH(coins.RelayerFeeWei))
->>>>>>> b3dcb960
 	}
 
 	return nil
