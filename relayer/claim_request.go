--- conflicted
+++ resolved
@@ -5,33 +5,14 @@
 package relayer
 
 import (
-	"context"
 	"crypto/ecdsa"
-<<<<<<< HEAD
 	"fmt"
-	"math/big"
-=======
->>>>>>> b3dcb960
 
-	rcommon "github.com/athanorlabs/go-relayer/common"
 	ethcrypto "github.com/ethereum/go-ethereum/crypto"
-	"github.com/ethereum/go-ethereum/ethclient"
 	logging "github.com/ipfs/go-log"
 
 	contracts "github.com/athanorlabs/atomic-swap/ethereum"
 	"github.com/athanorlabs/atomic-swap/net/message"
-)
-
-<<<<<<< HEAD
-// FeeWei and FeeEth are the fixed 0.009 ETH fee for using a swap relayer to claim.
-var (
-	FeeWei = big.NewInt(9e15)
-	FeeEth = coins.NewWeiAmount(FeeWei).AsEther()
-=======
-const (
-	relayedClaimGas   = 70000  // worst case gas usage for the claimRelayer swapFactory call
-	forwarderClaimGas = 156000 // worst case gas usage when using forwarder to claim
->>>>>>> b3dcb960
 )
 
 var log = logging.Logger("relayer")
@@ -39,9 +20,7 @@
 // CreateRelayClaimRequest fills and returns a RelayClaimRequest ready for
 // submission to a relayer.
 func CreateRelayClaimRequest(
-	ctx context.Context,
 	claimerEthKey *ecdsa.PrivateKey,
-	ec *ethclient.Client,
 	relaySwap *contracts.SwapCreatorRelaySwap,
 	secret [32]byte,
 ) (*message.RelayClaimRequest, error) {
@@ -70,13 +49,23 @@
 		return nil, fmt.Errorf("signing key %s does not match claimer %s", signerAddress, relaySwap.Swap.Claimer)
 	}
 
-	msg := relaySwap.Hash()
-
 	// signature format is (r || s || v), v = 27/28
-	signature, err := rcommon.NewKeyFromPrivateKey(claimerEthKey).Sign(msg)
+	signature, err := Sign(claimerEthKey, relaySwap.Hash())
 	if err != nil {
 		return nil, fmt.Errorf("failed to sign forward request digest: %w", err)
 	}
 
 	return signature, nil
+}
+
+// Sign signs the given digest and returns a 65-byte signature in (r,s,v) format.
+func Sign(key *ecdsa.PrivateKey, digest [32]byte) ([]byte, error) {
+	sig, err := ethcrypto.Sign(digest[:], key)
+	if err != nil {
+		return nil, err
+	}
+
+	// Ethereum wants 27/28 for v
+	sig[64] += 27
+	return sig, nil
 }