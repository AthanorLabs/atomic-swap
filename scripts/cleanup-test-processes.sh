#!/bin/bash
# This script can be handy to kill test processes launched manually
# for debugging or still hanging around for other reasons.

<<<<<<< HEAD
pkill -U "${UID}" -f '/monerod .* --regtest '
pkill -U "${UID}" -f '/ganache.* --deterministic '
=======
pkill --echo --uid "${UID}" --full '/monerod .* --regtest '
pkill --echo --uid "${UID}" --full '/ganache.* --deterministic '
pkill --echo --uid "${UID}" --full '/relayer'
>>>>>>> 8e1db226

# If you have monero-wallet-rpc or swapd processes owned by the current user
# that you don't want to kill, don't use this script!
if pkill -U "${UID}" -f '/swapd '; then
	# If swapd instances were killed, give the monero-wallet-rpc instances
	# some time to shutdown.
	sleep 4 # Give time for wallet to shutdown
fi

# Take note of monero-wallet-rpc instances being killed here if the instances
# were started by swapd
pkill -U "${UID}" -f '/monero-wallet-rpc '

# Don't use the exit value of the last pkill, since it will exit with
# non-zero value if there were no processes to kill.
exit 0<|MERGE_RESOLUTION|>--- conflicted
+++ resolved
@@ -2,18 +2,13 @@
 # This script can be handy to kill test processes launched manually
 # for debugging or still hanging around for other reasons.
 
-<<<<<<< HEAD
-pkill -U "${UID}" -f '/monerod .* --regtest '
-pkill -U "${UID}" -f '/ganache.* --deterministic '
-=======
 pkill --echo --uid "${UID}" --full '/monerod .* --regtest '
 pkill --echo --uid "${UID}" --full '/ganache.* --deterministic '
 pkill --echo --uid "${UID}" --full '/relayer'
->>>>>>> 8e1db226
 
 # If you have monero-wallet-rpc or swapd processes owned by the current user
 # that you don't want to kill, don't use this script!
-if pkill -U "${UID}" -f '/swapd '; then
+if pkill --echo --uid "${UID}" --full '/swapd '; then
 	# If swapd instances were killed, give the monero-wallet-rpc instances
 	# some time to shutdown.
 	sleep 4 # Give time for wallet to shutdown
@@ -21,7 +16,7 @@
 
 # Take note of monero-wallet-rpc instances being killed here if the instances
 # were started by swapd
-pkill -U "${UID}" -f '/monero-wallet-rpc '
+pkill --echo --uid "${UID}" --full '/monero-wallet-rpc '
 
 # Don't use the exit value of the last pkill, since it will exit with
 # non-zero value if there were no processes to kill.
