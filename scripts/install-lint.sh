--- conflicted
+++ resolved
@@ -4,9 +4,5 @@
 GOBIN="$(go env GOPATH)/bin"
 
 if [[ ! -x "${GOBIN}/golangci-lint" ]]; then
-<<<<<<< HEAD
-	curl -sSfL https://raw.githubusercontent.com/golangci/golangci-lint/master/install.sh | sh -s -- -b "${GOBIN}" v1.47.2
-=======
 	curl -sSfL https://raw.githubusercontent.com/golangci/golangci-lint/master/install.sh | sh -s -- -b "${GOBIN}" "${VERSION}"
->>>>>>> 012bf104
 fi