--- conflicted
+++ resolved
@@ -265,13 +265,9 @@
 	}
 
 	// call swap.Swap.Claim() w/ b.privkeys.sk, revealing Bob's secret spend key
-<<<<<<< HEAD
 	secret := b.privkeys.SpendKeyBytes()
-	s := big.NewInt(0).SetBytes(secret)
-=======
-	secret := b.privkeys.Bytes()
 	s := big.NewInt(0).SetBytes(reverse(secret))
->>>>>>> 83e7d6a7
+
 	tx, err := b.contract.Claim(txOpts, s)
 	if err != nil {
 		return "", err
@@ -289,11 +285,4 @@
 	fmt.Println("included in block number: ", receipt.Logs[0].BlockNumber)
 	fmt.Println("secret: ", fmt.Sprintf("%x", secret))
 	return tx.Hash().String(), nil
-}
-
-func reverse(s []byte) []byte {
-	for i, j := 0, len(s)-1; i < j; i, j = i+1, j-1 {
-		s[i], s[j] = s[j], s[i]
-	}
-	return s
 }