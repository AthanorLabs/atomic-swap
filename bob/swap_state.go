--- conflicted
+++ resolved
@@ -62,8 +62,7 @@
 	success bool
 }
 
-<<<<<<< HEAD
-func newSwapState(b *bob, providesAmount, desiredAmount, gasPrice uint64) (*swapState, error) {
+func newSwapState(b *bob, providesAmount common.MoneroAmount, desiredAmount common.EtherAmount, gasPrice uint64) *swapState {
 	txOpts, err := bind.NewKeyedTransactorWithChainID(b.ethPrivKey, b.chainID)
 	if err != nil {
 		return nil, err
@@ -73,9 +72,6 @@
 		txOpts.GasPrice = big.NewInt(int64(gasPrice))
 	}
 
-=======
-func newSwapState(b *bob, providesAmount common.MoneroAmount, desiredAmount common.EtherAmount) *swapState {
->>>>>>> a2dbad20
 	ctx, cancel := context.WithCancel(b.ctx)
 
 	s := &swapState{
