--- conflicted
+++ resolved
@@ -14,24 +14,15 @@
 }
 
 // InitiateProtocol is called when an RPC call is made from the user to initiate a swap.
-<<<<<<< HEAD
-func (b *bob) InitiateProtocol(providesAmount, desiredAmount, gasPrice uint64) (net.SwapState, error) {
-	if err := b.initiate(providesAmount, desiredAmount, gasPrice); err != nil {
-=======
-func (b *bob) InitiateProtocol(providesAmount, desiredAmount float64) (net.SwapState, error) {
+func (b *bob) InitiateProtocol(providesAmount, desiredAmount float64, gasPrice uint64) (net.SwapState, error) {
 	if err := b.initiate(common.MoneroToPiconero(providesAmount), common.EtherToWei(desiredAmount)); err != nil {
->>>>>>> a2dbad20
 		return nil, err
 	}
 
 	return b.swapState, nil
 }
 
-<<<<<<< HEAD
-func (b *bob) initiate(providesAmount, desiredAmount, gasPrice uint64) error {
-=======
-func (b *bob) initiate(providesAmount common.MoneroAmount, desiredAmount common.EtherAmount) error {
->>>>>>> a2dbad20
+func (b *bob) initiate(providesAmount common.MoneroAmount, desiredAmount common.EtherAmount, gasPrice uint64) error {
 	b.swapMu.Lock()
 	defer b.swapMu.Unlock()
 
@@ -69,12 +60,7 @@
 	str := color.New(color.Bold).Sprintf("**incoming swap with want amount %v**", msg.DesiredAmount)
 	log.Info(str)
 
-<<<<<<< HEAD
-	// TODO: get gas price
-	if err := b.initiate(msg.DesiredAmount, msg.ProvidesAmount, 0); err != nil {
-=======
-	if err := b.initiate(common.MoneroToPiconero(msg.DesiredAmount), common.EtherToWei(msg.ProvidesAmount)); err != nil {
->>>>>>> a2dbad20
+	if err := b.initiate(common.MoneroToPiconero(msg.DesiredAmount), common.EtherToWei(msg.ProvidesAmount), 0); err != nil {
 		return nil, nil, err
 	}
 
