--- conflicted
+++ resolved
@@ -1,9 +1,7 @@
 package types
 
 import (
-	"encoding/hex"
 	"encoding/json"
-	"errors"
 	"fmt"
 	"testing"
 
@@ -14,7 +12,6 @@
 
 func TestOffer_MarshalJSON(t *testing.T) {
 	offer := NewOffer(ProvidesXMR, 100.0, 200.0, 1.5, EthAssetETH)
-<<<<<<< HEAD
 	id := offer.GetID()
 	require.False(t, IsHashZero(id))
 
@@ -27,14 +24,6 @@
 		"exchange_rate": 1.5,
 		"eth_asset": "ETH"
 	}`, id)
-=======
-	//id := offer.ID
-	require.False(t, offer.ID.IsZero())
-
-	expected := fmt.Sprintf(
-		`{"ID":"%s","Provides":"XMR","MinimumAmount":100,"MaximumAmount":200,"ExchangeRate":1.5,`+
-			`"EthAsset":"0x0000000000000000000000000000000000000000"}`, offer.ID)
->>>>>>> 310baa97
 	jsonData, err := json.Marshal(offer)
 	require.NoError(t, err)
 	require.JSONEq(t, expected, string(jsonData))
@@ -63,7 +52,7 @@
 }
 
 func TestOffer_UnmarshalJSON_DefaultAsset(t *testing.T) {
-	idStr := "0102030405060708091011121314151617181920212223242526272829303131"
+	idStr := "0x0102030405060708091011121314151617181920212223242526272829303131"
 	offerJSON := fmt.Sprintf(`{
 		"version": "0.1.0",
 		"offer_id": "%s",
@@ -75,10 +64,7 @@
 	var offer Offer
 	err := json.Unmarshal([]byte(offerJSON), &offer)
 	require.NoError(t, err)
-<<<<<<< HEAD
-	assert.Equal(t, CurOfferVersion, offer.Version.String())
-=======
->>>>>>> 310baa97
+	assert.True(t, CurOfferVersion.Equal(offer.Version))
 	assert.Equal(t, idStr, offer.ID.String())
 	assert.Equal(t, offer.Provides, ProvidesXMR)
 	assert.Equal(t, offer.MinimumAmount, float64(100))
@@ -112,27 +98,19 @@
 	var offer Offer
 	err := json.Unmarshal(offerJSON, &offer)
 	require.Error(t, err)
-<<<<<<< HEAD
 	require.ErrorContains(t, err, "hex string has length 0, want 64")
-=======
-	require.True(t, errors.Is(errInvalidHashString, err))
 }
 
 func TestHash_JSON(t *testing.T) {
 	hashStr := "6ea4b13eb0b4f48bfbff416f78d817e43226a215ccaddc1ce90fb3cea893e0f3"
-	b, err := hex.DecodeString(hashStr)
-	require.NoError(t, err)
 
-	var hash Hash
-	copy(hash[:], b[:])
-
+	hash := Hash(ethcommon.HexToHash(hashStr))
 	enc, err := json.Marshal(hash)
 	require.NoError(t, err)
-	require.Equal(t, fmt.Sprintf("\"%s\"", hashStr), string(enc))
+	require.Equal(t, fmt.Sprintf(`"0x%s"`, hashStr), string(enc))
 
 	var res Hash
 	err = json.Unmarshal(enc, &res)
 	require.NoError(t, err)
 	require.Equal(t, hash, res)
->>>>>>> 310baa97
 }