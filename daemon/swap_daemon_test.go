--- conflicted
+++ resolved
@@ -580,10 +580,7 @@
 	require.NoError(t, err)
 	bobBalance, err := bobConf.EthereumClient.Balance(ctx)
 	require.NoError(t, err)
-<<<<<<< HEAD
 	require.Equal(t, bobExpectedBal.Text('f'), bobBalance.AsEtherString())
-=======
-	require.Equal(t, bobExpectedBal.Text('f'), coins.FmtWeiAsETH(bobBalance))
 }
 
 // Tests the version and shutdown RPC methods
@@ -615,5 +612,4 @@
 
 	err = c.Shutdown()
 	require.ErrorIs(t, err, syscall.ECONNREFUSED)
->>>>>>> a2d9e8dd
 }