--- conflicted
+++ resolved
@@ -157,22 +157,12 @@
 	})
 
 	log.Infof("starting swapd with data-dir %s", conf.EnvConf.DataDir)
-<<<<<<< HEAD
-	err = rpcServer.Start() // blocks until the server is shutdown or context is cancelled
-	if err != nil && !errors.Is(err, http.ErrServerClosed) {
-		return err
-=======
-
 	err = rpcServer.Start()
 
 	if errors.Is(err, http.ErrServerClosed) {
-		// Set err to nil to exit the program with exit code 0
-		// and to avoid a FATAL ERROR entry in log files
-		//
-		// NOTE: The ErrServerClosed error happens only when the server is told
-		// to shutdown or close
+		// Remove the error for a clean program exit, as ErrServerClosed only
+		// happens when the server is told to shut down
 		err = nil
->>>>>>> a2d9e8dd
 	}
 
 	// err can get set in defer blocks, so return err or use an empty
