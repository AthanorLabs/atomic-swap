package dleq

import (
<<<<<<< HEAD
	"encoding/hex"
	"errors"
	"fmt"
	"io/ioutil"
	"os"
	"os/exec"
	"path/filepath"
	"strings"
	"time"

	"github.com/noot/atomic-swap/common"
=======
>>>>>>> 1d8f6f85
	"github.com/noot/atomic-swap/crypto/secp256k1"
)

// Interface ...
type Interface interface {
	Prove() (*Proof, error)
	Verify(*Proof) (*VerifyResult, error)
}

// Proof represents a DLEq proof
type Proof struct {
	secret [32]byte
	proof  []byte
}

// NewProofWithoutSecret returns a new Proof without a secret from the given proof slice
func NewProofWithoutSecret(p []byte) *Proof {
	return &Proof{
		proof: p,
	}
}

// NewProofWithSecret returns a new Proof with the given secret.
// Note that the returned proof actually lacks the `proof` field.
func NewProofWithSecret(s [32]byte) *Proof {
	return &Proof{
		secret: s,
	}
}

// Secret returns the proof's 32-byte secret
func (p *Proof) Secret() [32]byte {
	return p.secret
}

// Proof returns the encoded DLEq proof
func (p *Proof) Proof() []byte {
	return p.proof
}

// VerifyResult contains the public keys resulting from verifying a DLEq proof
type VerifyResult struct {
	ed25519Pub   [32]byte
	secp256k1Pub *secp256k1.PublicKey
}

// Secp256k1PublicKey returns the secp256k1 public key associated with the DLEq verification
func (r *VerifyResult) Secp256k1PublicKey() *secp256k1.PublicKey {
	return r.secp256k1Pub
<<<<<<< HEAD
}

var (
	dleqGenBinPath    = getFarcasterDLEqBinaryPath() + "dleq-gen"
	dleqVerifyBinPath = getFarcasterDLEqBinaryPath() + "dleq-verify"
	defaultProofPath  = "/tmp/dleq_proof"
)

// TODO: this is kinda sus, make it actually find the bin better. maybe env vars?
func getFarcasterDLEqBinaryPath() string {
	bin := "./farcaster-dleq/target/release/dleq-gen"
	_, err := os.Stat(bin)
	if !errors.Is(err, os.ErrNotExist) {
		return "./farcaster-dleq/target/release/"
	}

	bin = "../farcaster-dleq/target/release/dleq-gen"
	_, err = os.Stat(bin)
	if !errors.Is(err, os.ErrNotExist) {
		return "../farcaster-dleq/target/release/"
	}

	return "../../farcaster-dleq/target/release/"
}

// FarcasterDLEq is a wrapper around the binaries in farcaster-dleq
type FarcasterDLEq struct{}

// Prove generates a new DLEq proof
func (d *FarcasterDLEq) Prove() (*Proof, error) {
	t := time.Now().Format(common.TimeFmtNSecs)
	path := fmt.Sprintf("%s-%s", defaultProofPath, t)

	cmd := exec.Command(dleqGenBinPath, path)
	if err := cmd.Run(); err != nil {
		return nil, err
	}

	secret, err := ioutil.ReadFile(filepath.Clean(path + ".key"))
	if err != nil {
		return nil, err
	}

	var sc [32]byte
	copy(sc[:], secret)

	proof, err := ioutil.ReadFile(filepath.Clean(path))
	if err != nil {
		return nil, err
	}

	return &Proof{
		secret: sc,
		proof:  proof,
	}, nil
}

// Verify verifies a DLEq proof
func (d *FarcasterDLEq) Verify(p *Proof) (*VerifyResult, error) {
	t := time.Now().Format(common.TimeFmtNSecs)
	path := fmt.Sprintf("%s-verify-%s", defaultProofPath, t)

	if err := ioutil.WriteFile(path, p.proof, os.ModePerm); err != nil {
		return nil, err
	}

	cmd := exec.Command(dleqVerifyBinPath, path)
	output, err := cmd.Output()
	if err != nil {
		return nil, err
	}

	// slice off \n at the end of string
	out := strings.Split(string(output[:len(output)-1]), " ")
	if len(out) != 3 {
		return nil, errors.New("invalid output from dleq-verify")
	}

	ed25519Pub, err := hex.DecodeString(out[0])
	if err != nil {
		return nil, err
	}

	secp256k1X, err := hex.DecodeString(out[1])
	if err != nil {
		return nil, err
	}

	secp256k1Y, err := hex.DecodeString(out[2])
	if err != nil {
		return nil, err
	}

	res := &VerifyResult{}
	copy(res.ed25519Pub[:], ed25519Pub)

	var x, y [32]byte
	copy(x[:], secp256k1X)
	copy(y[:], secp256k1Y)
	res.secp256k1Pub = secp256k1.NewPublicKey(x, y)

	return res, nil
=======
>>>>>>> 1d8f6f85
}<|MERGE_RESOLUTION|>--- conflicted
+++ resolved
@@ -1,20 +1,6 @@
 package dleq
 
 import (
-<<<<<<< HEAD
-	"encoding/hex"
-	"errors"
-	"fmt"
-	"io/ioutil"
-	"os"
-	"os/exec"
-	"path/filepath"
-	"strings"
-	"time"
-
-	"github.com/noot/atomic-swap/common"
-=======
->>>>>>> 1d8f6f85
 	"github.com/noot/atomic-swap/crypto/secp256k1"
 )
 
@@ -64,109 +50,4 @@
 // Secp256k1PublicKey returns the secp256k1 public key associated with the DLEq verification
 func (r *VerifyResult) Secp256k1PublicKey() *secp256k1.PublicKey {
 	return r.secp256k1Pub
-<<<<<<< HEAD
-}
-
-var (
-	dleqGenBinPath    = getFarcasterDLEqBinaryPath() + "dleq-gen"
-	dleqVerifyBinPath = getFarcasterDLEqBinaryPath() + "dleq-verify"
-	defaultProofPath  = "/tmp/dleq_proof"
-)
-
-// TODO: this is kinda sus, make it actually find the bin better. maybe env vars?
-func getFarcasterDLEqBinaryPath() string {
-	bin := "./farcaster-dleq/target/release/dleq-gen"
-	_, err := os.Stat(bin)
-	if !errors.Is(err, os.ErrNotExist) {
-		return "./farcaster-dleq/target/release/"
-	}
-
-	bin = "../farcaster-dleq/target/release/dleq-gen"
-	_, err = os.Stat(bin)
-	if !errors.Is(err, os.ErrNotExist) {
-		return "../farcaster-dleq/target/release/"
-	}
-
-	return "../../farcaster-dleq/target/release/"
-}
-
-// FarcasterDLEq is a wrapper around the binaries in farcaster-dleq
-type FarcasterDLEq struct{}
-
-// Prove generates a new DLEq proof
-func (d *FarcasterDLEq) Prove() (*Proof, error) {
-	t := time.Now().Format(common.TimeFmtNSecs)
-	path := fmt.Sprintf("%s-%s", defaultProofPath, t)
-
-	cmd := exec.Command(dleqGenBinPath, path)
-	if err := cmd.Run(); err != nil {
-		return nil, err
-	}
-
-	secret, err := ioutil.ReadFile(filepath.Clean(path + ".key"))
-	if err != nil {
-		return nil, err
-	}
-
-	var sc [32]byte
-	copy(sc[:], secret)
-
-	proof, err := ioutil.ReadFile(filepath.Clean(path))
-	if err != nil {
-		return nil, err
-	}
-
-	return &Proof{
-		secret: sc,
-		proof:  proof,
-	}, nil
-}
-
-// Verify verifies a DLEq proof
-func (d *FarcasterDLEq) Verify(p *Proof) (*VerifyResult, error) {
-	t := time.Now().Format(common.TimeFmtNSecs)
-	path := fmt.Sprintf("%s-verify-%s", defaultProofPath, t)
-
-	if err := ioutil.WriteFile(path, p.proof, os.ModePerm); err != nil {
-		return nil, err
-	}
-
-	cmd := exec.Command(dleqVerifyBinPath, path)
-	output, err := cmd.Output()
-	if err != nil {
-		return nil, err
-	}
-
-	// slice off \n at the end of string
-	out := strings.Split(string(output[:len(output)-1]), " ")
-	if len(out) != 3 {
-		return nil, errors.New("invalid output from dleq-verify")
-	}
-
-	ed25519Pub, err := hex.DecodeString(out[0])
-	if err != nil {
-		return nil, err
-	}
-
-	secp256k1X, err := hex.DecodeString(out[1])
-	if err != nil {
-		return nil, err
-	}
-
-	secp256k1Y, err := hex.DecodeString(out[2])
-	if err != nil {
-		return nil, err
-	}
-
-	res := &VerifyResult{}
-	copy(res.ed25519Pub[:], ed25519Pub)
-
-	var x, y [32]byte
-	copy(x[:], secp256k1X)
-	copy(y[:], secp256k1Y)
-	res.secp256k1Pub = secp256k1.NewPublicKey(x, y)
-
-	return res, nil
-=======
->>>>>>> 1d8f6f85
 }