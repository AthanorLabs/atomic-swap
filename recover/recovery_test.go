--- conflicted
+++ resolved
@@ -103,15 +103,13 @@
 	pk := privkey
 	ec, _ := tests.NewEthClient(t)
 
-<<<<<<< HEAD
 	ctrl := gomock.NewController(t)
 	defer ctrl.Finish()
 	rdb := backend.NewMockRecoveryDB(ctrl)
 	rdb.EXPECT().PutContractAddress(gomock.Any(), gomock.Any()).Return(nil).AnyTimes()
-=======
+
 	extendedEC, err := extethclient.NewEthClient(context.Background(), ec, pk)
 	require.NoError(t, err)
->>>>>>> bfefd3bb
 
 	cfg := &backend.Config{
 		Ctx:                 context.Background(),
