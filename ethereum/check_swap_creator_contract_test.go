--- conflicted
+++ resolved
@@ -6,63 +6,27 @@
 import (
 	"context"
 	"errors"
-	"math/big"
 	"testing"
 
 	ethcommon "github.com/ethereum/go-ethereum/common"
-	"github.com/ethereum/go-ethereum/crypto"
 	ethcrypto "github.com/ethereum/go-ethereum/crypto"
 	"github.com/stretchr/testify/require"
 
 	"github.com/athanorlabs/atomic-swap/common"
-	"github.com/athanorlabs/atomic-swap/ethereum/block"
 	"github.com/athanorlabs/atomic-swap/tests"
 )
-
-<<<<<<< HEAD
-// deployContract is a test helper that deploys the SwapCreator contract and returns the
-// deployed address
-func deployContract(
-	t *testing.T,
-	ec *ethclient.Client,
-	pk *ecdsa.PrivateKey,
-) ethcommon.Address {
-	ctx := context.Background()
-	contractAddr, _, err := DeploySwapCreatorWithKey(ctx, ec, pk)
-	require.NoError(t, err)
-	return contractAddr
-}
 
 // getContractCode is a test helper that deploys the swap creator contract to read back
 // and return the finalised byte code post deployment.
 func getContractCode(t *testing.T) []byte {
 	ec, _ := tests.NewEthClient(t)
 	pk := tests.GetMakerTestKey(t)
-	contractAddr := deployContract(t, ec, pk)
-=======
-// getContractCode is a test helper that deploys the swap creator contract to read back
-// and return the finalised byte code post deployment.
-func getContractCode(t *testing.T, forwarderAddr ethcommon.Address) []byte {
-	ec, _ := tests.NewEthClient(t)
-	pk := tests.GetMakerTestKey(t)
-	contractAddr, _ := deploySwapCreatorWithForwarder(t, ec, pk, forwarderAddr)
->>>>>>> b3dcb960
+	contractAddr, _ := deploySwapCreator(t, ec, pk)
 	code, err := ec.CodeAt(context.Background(), contractAddr, nil)
 	require.NoError(t, err)
 	return code
 }
 
-<<<<<<< HEAD
-=======
-func TestCheckForwarderContractCode(t *testing.T) {
-	ec, _ := tests.NewEthClient(t)
-	pk := tests.GetMakerTestKey(t)
-	forwarderAddr := deployForwarder(t, ec, pk)
-	err := CheckForwarderContractCode(context.Background(), ec, forwarderAddr)
-	require.NoError(t, err)
-}
-
->>>>>>> b3dcb960
 // This test will fail if the compiled SwapCreator contract is updated, but the
 // expectedSwapCreatorBytecodeHex constant is not updated. Use this test to update the
 // constant.
@@ -70,30 +34,6 @@
 	codeHex := ethcommon.Bytes2Hex(getContractCode(t))
 	require.Equal(t, expectedSwapCreatorBytecodeHex, codeHex,
 		"update the expectedSwapCreatorBytecodeHex constant with the actual value to fix this test")
-<<<<<<< HEAD
-=======
-}
-
-// This test will fail if the compiled SwapCreator contract is updated, but the
-// forwarderAddrIndexes slice of trusted forwarder locations is not updated. Use
-// this test to update the slice.
-func TestForwarderAddrIndexes(t *testing.T) {
-	ec, _ := tests.NewEthClient(t)
-	pk := tests.GetMakerTestKey(t)
-	forwarderAddr := deployForwarder(t, ec, pk)
-	contactBytes := getContractCode(t, forwarderAddr)
-
-	addressLocations := make([]int, 0) // at the current time, there should always be 2
-	for i := 0; i < len(contactBytes)-ethAddrByteLen; i++ {
-		if bytes.Equal(contactBytes[i:i+ethAddrByteLen], forwarderAddr[:]) {
-			addressLocations = append(addressLocations, i)
-			i += ethAddrByteLen - 1 // -1 since the loop will increment by 1
-		}
-	}
-
-	t.Logf("forwarderAddrIndexes: %v", addressLocations)
-	require.EqualValues(t, forwarderAddrIndices, addressLocations,
-		"update forwarderAddrIndexes with above logged indexes to fix this test")
 }
 
 // Ensure that we correctly verify the SwapCreator contract when initialised with
@@ -101,35 +41,20 @@
 func TestCheckSwapCreatorContractCode(t *testing.T) {
 	ec, _ := tests.NewEthClient(t)
 	pk := tests.GetMakerTestKey(t)
-	forwarderAddrs := []string{
-		deployForwarder(t, ec, pk).Hex(),
-		deployForwarder(t, ec, pk).Hex(),
-		deployForwarder(t, ec, pk).Hex(),
-	}
 
-	for _, addrHex := range forwarderAddrs {
-		tfAddr := ethcommon.HexToAddress(addrHex)
-		contractAddr, _ := deploySwapCreatorWithForwarder(t, ec, pk, tfAddr)
-		parsedTFAddr, err := CheckSwapCreatorContractCode(context.Background(), ec, contractAddr)
-		require.NoError(t, err)
-		require.Equal(t, addrHex, parsedTFAddr.Hex())
-	}
->>>>>>> b3dcb960
+	contractAddr, _ := deploySwapCreator(t, ec, pk)
+	err := CheckSwapCreatorContractCode(context.Background(), ec, contractAddr)
+	require.NoError(t, err)
 }
 
 // Tests that we fail when the wrong contract byte code is found
 func TestCheckSwapCreatorContractCode_fail(t *testing.T) {
-	auth, ec, pkA := setupXMRTakerAuth(t)
-	pub := pkA.Public().(*ecdsa.PublicKey)
-	addr := crypto.PubkeyToAddress(*pub)
+	ec, _ := tests.NewEthClient(t)
+	pk := tests.GetMakerTestKey(t)
 
-	// Deploy a non-SwapCreator contract and then try to verify it as SwapCreator contract
-	erc20Addr, erc20Tx, _, err := DeployTestERC20(auth, ec, "TestERC20", "TEST", 18, addr, big.NewInt(9999))
-	require.NoError(t, err)
-	_, err = block.WaitForReceipt(context.Background(), ec, erc20Tx.Hash())
-	require.NoError(t, err)
-
-	err = CheckSwapCreatorContractCode(context.Background(), ec, erc20Addr)
+	// Deploy a token contract and then try to verify it as SwapCreator contract
+	contractAddr, _ := deployERC20Token(t, ec, pk, "name", "symbol", 10, 100)
+	err := CheckSwapCreatorContractCode(context.Background(), ec, contractAddr)
 	require.ErrorIs(t, err, errInvalidSwapCreatorContract)
 }
 
