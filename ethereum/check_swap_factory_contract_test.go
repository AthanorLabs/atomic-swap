--- conflicted
+++ resolved
@@ -48,13 +48,8 @@
 func TestExpectedSwapFactoryBytecodeHex(t *testing.T) {
 	allZeroTrustedForwarder := ethcommon.Address{}
 	codeHex := ethcommon.Bytes2Hex(getContractCode(t, allZeroTrustedForwarder))
-<<<<<<< HEAD
-	require.Equal(t, expectedSwapFactoryBytecodeHex, codeHex,
-		"update expectedSwapFactoryBytecodeHex with above logged value to fix this test")
-=======
 	require.Equal(t, codeHex, expectedSwapFactoryBytecodeHex,
 		"update the expectedSwapFactoryBytecodeHex constant with the expected value to fix this test")
->>>>>>> ec325f2c
 }
 
 // This test will fail if the compiled SwapFactory contract is updated, but the
