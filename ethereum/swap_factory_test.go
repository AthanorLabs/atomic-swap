// Copyright 2023 Athanor Labs (ON)
// SPDX-License-Identifier: LGPL-3.0-only

package contracts

import (
	"context"
	"crypto/ecdsa"
	"crypto/rand"
	"encoding/hex"
	"math/big"
	"sync"
	"testing"
	"time"

	"github.com/ethereum/go-ethereum/accounts/abi/bind"
	ethcommon "github.com/ethereum/go-ethereum/common"
	"github.com/ethereum/go-ethereum/crypto"
	"github.com/ethereum/go-ethereum/ethclient"
	"github.com/stretchr/testify/require"

	"github.com/athanorlabs/atomic-swap/common"
	"github.com/athanorlabs/atomic-swap/common/types"
	"github.com/athanorlabs/atomic-swap/crypto/secp256k1"
	"github.com/athanorlabs/atomic-swap/dleq"
	"github.com/athanorlabs/atomic-swap/ethereum/block"
	"github.com/athanorlabs/atomic-swap/tests"
)

var (
	defaultTimeoutDuration = big.NewInt(60) // 60 seconds
	ethAssetAddress        = ethcommon.Address(types.EthAssetETH)
)

func setupXMRTakerAuth(t *testing.T) (*bind.TransactOpts, *ethclient.Client, *ecdsa.PrivateKey) {
	conn, _ := tests.NewEthClient(t)
	pkA := tests.GetTakerTestKey(t)
	chainID, err := conn.ChainID(context.Background())
	require.NoError(t, err)
	auth, err := bind.NewKeyedTransactorWithChainID(pkA, chainID)
	require.NoError(t, err)
	return auth, conn, pkA
}

func testNewSwap(t *testing.T, asset ethcommon.Address) {
	auth, conn, _ := setupXMRTakerAuth(t)
	address, tx, contract, err := DeploySwapFactory(auth, conn, ethcommon.Address{})
	require.NoError(t, err)
	require.NotEqual(t, ethcommon.Address{}, address)
	require.NotNil(t, tx)
	require.NotNil(t, contract)

	receipt, err := block.WaitForReceipt(context.Background(), conn, tx.Hash())
	require.NoError(t, err)
	t.Logf("gas cost to deploy SwapFactory.sol: %d", receipt.GasUsed)

<<<<<<< HEAD
	owner := auth.From
	claimer := common.EthereumPrivateKeyToAddress(tests.GetMakerTestKey(t))

	var pubKeyClaim, pubKeyRefund [32]byte
	_, err = rand.Read(pubKeyClaim[:])
=======
	nonce := big.NewInt(0)
	tx, err = contract.NewSwap(auth, [32]byte{}, [32]byte{},
		ethcommon.Address{}, defaultTimeoutDuration, defaultTimeoutDuration, asset, big.NewInt(0), nonce)
>>>>>>> fea16bc0
	require.NoError(t, err)
	_, err = rand.Read(pubKeyRefund[:])
	require.NoError(t, err)

	nonce, err := rand.Prime(rand.Reader, 256)
	require.NoError(t, err)
	value, err := rand.Prime(rand.Reader, 53) // (2^54 - 1) / 10^18 ~= .018 ETH
	require.NoError(t, err)

	isEthAsset := asset == ethAssetAddress

	if isEthAsset {
		auth.Value = value
	} else {
		value = big.NewInt(0)
	}

	tx, err = contract.NewSwap(auth, pubKeyClaim, pubKeyRefund,
		claimer, defaultTimeoutDuration, asset, value, nonce)
	require.NoError(t, err)

	receipt, err = block.WaitForReceipt(context.Background(), conn, tx.Hash())
	require.NoError(t, err)
	t.Logf("gas cost to call new_swap: %d", receipt.GasUsed)

	newSwapLogIndex := 0
	if !isEthAsset {
		newSwapLogIndex = 2
	}
	require.Equal(t, newSwapLogIndex+1, len(receipt.Logs))

	swapID, err := GetIDFromLog(receipt.Logs[newSwapLogIndex])
	require.NoError(t, err)

	t0, t1, err := GetTimeoutsFromLog(receipt.Logs[newSwapLogIndex])
	require.NoError(t, err)

	// validate that off-chain swapID calculation matches the on-chain value
	swap := SwapFactorySwap{
		Owner:        owner,
		Claimer:      claimer,
		PubKeyClaim:  pubKeyClaim,
		PubKeyRefund: pubKeyRefund,
		Timeout0:     t0,
		Timeout1:     t1,
		Asset:        asset,
		Value:        value,
		Nonce:        nonce,
	}

	// validate our off-net calculation of the SwapID
	require.Equal(t, types.Hash(swapID).Hex(), swap.SwapID().Hex())
}

func TestSwapFactory_NewSwap(t *testing.T) {
	testNewSwap(t, ethAssetAddress)
}

func TestSwapFactory_Claim_vec(t *testing.T) {
	secret, err := hex.DecodeString("D30519BCAE8D180DBFCC94FE0B8383DC310185B0BE97B4365083EBCECCD75759")
	require.NoError(t, err)
	pubX, err := hex.DecodeString("3AF1E1EFA4D1E1AD5CB9E3967E98E901DAFCD37C44CF0BFB6C216997F5EE51DF")
	require.NoError(t, err)
	pubY, err := hex.DecodeString("E4ACAC3E6F139E0C7DB2BD736824F51392BDA176965A1C59EB9C3C5FF9E85D7A")
	require.NoError(t, err)

	var s, x, y [32]byte
	copy(s[:], secret)
	copy(x[:], pubX)
	copy(y[:], pubY)

	pk := secp256k1.NewPublicKey(x, y)
	cmt := pk.Keccak256()

	// deploy swap contract with claim key hash
	auth, conn, pkA := setupXMRTakerAuth(t)
	pub := pkA.Public().(*ecdsa.PublicKey)
	addr := crypto.PubkeyToAddress(*pub)

	_, tx, contract, err := DeploySwapFactory(auth, conn, ethcommon.Address{})
	require.NoError(t, err)
	receipt, err := block.WaitForReceipt(context.Background(), conn, tx.Hash())
	require.NoError(t, err)
	t.Logf("gas cost to deploy SwapFactory.sol: %d", receipt.GasUsed)

	nonce := big.NewInt(0)
	tx, err = contract.NewSwap(auth, cmt, [32]byte{}, addr, defaultTimeoutDuration,
		defaultTimeoutDuration, ethcommon.Address(types.EthAssetETH), big.NewInt(0), nonce)
	require.NoError(t, err)
	receipt, err = block.WaitForReceipt(context.Background(), conn, tx.Hash())
	require.NoError(t, err)
	t.Logf("gas cost to call new_swap: %d", receipt.GasUsed)

	require.Equal(t, 1, len(receipt.Logs))
	id, err := GetIDFromLog(receipt.Logs[0])
	require.NoError(t, err)

	t0, t1, err := GetTimeoutsFromLog(receipt.Logs[0])
	require.NoError(t, err)

	swap := SwapFactorySwap{
		Owner:        addr,
		Claimer:      addr,
		PubKeyClaim:  cmt,
		PubKeyRefund: [32]byte{},
		Timeout0:     t0,
		Timeout1:     t1,
		Asset:        ethcommon.Address(types.EthAssetETH),
		Value:        big.NewInt(0),
		Nonce:        nonce,
	}

	// set contract to Ready
	tx, err = contract.SetReady(auth, swap)
	require.NoError(t, err)
	receipt, err = block.WaitForReceipt(context.Background(), conn, tx.Hash())
	require.NoError(t, err)
	t.Logf("gas cost to call set_ready: %d", receipt.GasUsed)

	// now let's try to claim
	tx, err = contract.Claim(auth, swap, s)
	require.NoError(t, err)
	receipt, err = block.WaitForReceipt(context.Background(), conn, tx.Hash())
	require.NoError(t, err)
	t.Logf("gas cost to call claim: %d", receipt.GasUsed)

	stage, err := contract.Swaps(nil, id)
	require.NoError(t, err)
	require.Equal(t, StageCompleted, stage)
}

func testClaim(t *testing.T, asset ethcommon.Address, newLogIndex int, value *big.Int, erc20Contract *ERC20Mock) {
	// generate claim secret and public key
	dleq := &dleq.DefaultDLEq{}
	proof, err := dleq.Prove()
	require.NoError(t, err)
	res, err := dleq.Verify(proof)
	require.NoError(t, err)

	// hash public key
	cmt := res.Secp256k1PublicKey().Keccak256()

	// deploy swap contract with claim key hash
	auth, conn, pkA := setupXMRTakerAuth(t)
	pub := pkA.Public().(*ecdsa.PublicKey)
	addr := crypto.PubkeyToAddress(*pub)

	swapFactoryAddress, tx, contract, err := DeploySwapFactory(auth, conn, ethcommon.Address{})
	require.NoError(t, err)
	receipt, err := block.WaitForReceipt(context.Background(), conn, tx.Hash())
	require.NoError(t, err)
	t.Logf("gas cost to deploy SwapFactory.sol: %d", receipt.GasUsed)

	if asset != ethAssetAddress {
		require.NotNil(t, erc20Contract)
		tx, err = erc20Contract.Approve(auth, swapFactoryAddress, value)
		require.NoError(t, err)
		receipt, err = block.WaitForReceipt(context.Background(), conn, tx.Hash())
		require.NoError(t, err)
		t.Logf("gas cost to call Approve: %d", receipt.GasUsed)
	}

	nonce := big.NewInt(0)
	if asset == ethAssetAddress {
		auth.Value = value
	}

	tx, err = contract.NewSwap(auth, cmt, [32]byte{}, addr,
		defaultTimeoutDuration, defaultTimeoutDuration, asset, value, nonce)
	require.NoError(t, err)
	receipt, err = block.WaitForReceipt(context.Background(), conn, tx.Hash())
	require.NoError(t, err)
	t.Logf("gas cost to call new_swap: %d", receipt.GasUsed)
	auth.Value = big.NewInt(0)

	require.Equal(t, newLogIndex+1, len(receipt.Logs))
	id, err := GetIDFromLog(receipt.Logs[newLogIndex])
	require.NoError(t, err)

	t0, t1, err := GetTimeoutsFromLog(receipt.Logs[newLogIndex])
	require.NoError(t, err)

	swap := SwapFactorySwap{
		Owner:        addr,
		Claimer:      addr,
		PubKeyClaim:  cmt,
		PubKeyRefund: [32]byte{},
		Timeout0:     t0,
		Timeout1:     t1,
		Asset:        asset,
		Value:        value,
		Nonce:        nonce,
	}

	// set contract to Ready
	tx, err = contract.SetReady(auth, swap)
	require.NoError(t, err)
	receipt, err = block.WaitForReceipt(context.Background(), conn, tx.Hash())
	t.Logf("gas cost to call SetReady: %d", receipt.GasUsed)
	require.NoError(t, err)

	// now let's try to claim
	var s [32]byte
	secret := proof.Secret()
	copy(s[:], secret[:])
	tx, err = contract.Claim(auth, swap, s)
	require.NoError(t, err)
	receipt, err = block.WaitForReceipt(context.Background(), conn, tx.Hash())
	require.NoError(t, err)
	t.Logf("gas cost to call Claim: %d", receipt.GasUsed)

	stage, err := contract.Swaps(nil, id)
	require.NoError(t, err)
	require.Equal(t, StageCompleted, stage)
}

func TestSwapFactory_Claim_random(t *testing.T) {
	testClaim(t, ethAssetAddress, 0, big.NewInt(0), nil)
}

func testRefundBeforeT0(t *testing.T, asset ethcommon.Address, newLogIndex int) {
	// generate refund secret and public key
	dleq := &dleq.DefaultDLEq{}
	proof, err := dleq.Prove()
	require.NoError(t, err)
	res, err := dleq.Verify(proof)
	require.NoError(t, err)

	// hash public key
	cmt := res.Secp256k1PublicKey().Keccak256()

	// deploy swap contract with refund key hash
	auth, conn, pkA := setupXMRTakerAuth(t)
	pub := pkA.Public().(*ecdsa.PublicKey)
	addr := crypto.PubkeyToAddress(*pub)

	_, tx, contract, err := DeploySwapFactory(auth, conn, ethcommon.Address{})
	require.NoError(t, err)
	receipt, err := block.WaitForReceipt(context.Background(), conn, tx.Hash())
	require.NoError(t, err)
	t.Logf("gas cost to deploy SwapFactory.sol: %d", receipt.GasUsed)

	nonce := big.NewInt(0)
	tx, err = contract.NewSwap(auth, [32]byte{}, cmt, addr, defaultTimeoutDuration, defaultTimeoutDuration,
		asset, big.NewInt(0), nonce)
	require.NoError(t, err)
	receipt, err = block.WaitForReceipt(context.Background(), conn, tx.Hash())
	require.NoError(t, err)
	t.Logf("gas cost to call new_swap: %d", receipt.GasUsed)

	require.Equal(t, newLogIndex+1, len(receipt.Logs))
	id, err := GetIDFromLog(receipt.Logs[newLogIndex])
	require.NoError(t, err)

	t0, t1, err := GetTimeoutsFromLog(receipt.Logs[newLogIndex])
	require.NoError(t, err)

	swap := SwapFactorySwap{
		Owner:        addr,
		Claimer:      addr,
		PubKeyClaim:  [32]byte{},
		PubKeyRefund: cmt,
		Timeout0:     t0,
		Timeout1:     t1,
		Asset:        asset,
		Value:        big.NewInt(0),
		Nonce:        nonce,
	}

	// now let's try to refund
	var s [32]byte
	secret := proof.Secret()
	copy(s[:], secret[:])
	tx, err = contract.Refund(auth, swap, s)
	require.NoError(t, err)
	receipt, err = block.WaitForReceipt(context.Background(), conn, tx.Hash())
	require.NoError(t, err)
	t.Logf("gas cost to call Refund: %d", receipt.GasUsed)

	stage, err := contract.Swaps(nil, id)
	require.NoError(t, err)
	require.Equal(t, StageCompleted, stage)
}

func TestSwapFactory_Refund_beforeT0(t *testing.T) {
	testRefundBeforeT0(t, ethAssetAddress, 0)
}

func testRefundAfterT1(t *testing.T, asset ethcommon.Address, newLogIndex int) {
	// generate refund secret and public key
	dleq := &dleq.DefaultDLEq{}
	proof, err := dleq.Prove()
	require.NoError(t, err)
	res, err := dleq.Verify(proof)
	require.NoError(t, err)

	// hash public key
	cmt := res.Secp256k1PublicKey().Keccak256()

	// deploy swap contract with refund key hash
	auth, conn, pkA := setupXMRTakerAuth(t)
	pub := pkA.Public().(*ecdsa.PublicKey)
	addr := crypto.PubkeyToAddress(*pub)

	_, tx, contract, err := DeploySwapFactory(auth, conn, ethcommon.Address{})
	require.NoError(t, err)
	receipt, err := block.WaitForReceipt(context.Background(), conn, tx.Hash())
	require.NoError(t, err)
	t.Logf("gas cost to deploy SwapFactory.sol: %d", receipt.GasUsed)

	nonce := big.NewInt(0)
	timeout := big.NewInt(1) // T1 expires before we get the receipt for new_swap TX
	tx, err = contract.NewSwap(auth, [32]byte{}, cmt, addr, timeout, timeout,
		asset, big.NewInt(0), nonce)
	require.NoError(t, err)
	receipt, err = block.WaitForReceipt(context.Background(), conn, tx.Hash())
	require.NoError(t, err)
	t.Logf("gas cost to call new_swap: %d", receipt.GasUsed)

	require.Equal(t, newLogIndex+1, len(receipt.Logs))
	id, err := GetIDFromLog(receipt.Logs[newLogIndex])
	require.NoError(t, err)

	t0, t1, err := GetTimeoutsFromLog(receipt.Logs[newLogIndex])
	require.NoError(t, err)

	<-time.After(time.Until(time.Unix(t1.Int64()+1, 0)))

	swap := SwapFactorySwap{
		Owner:        addr,
		Claimer:      addr,
		PubKeyClaim:  [32]byte{},
		PubKeyRefund: cmt,
		Timeout0:     t0,
		Timeout1:     t1,
		Asset:        asset,
		Value:        big.NewInt(0),
		Nonce:        nonce,
	}

	// now let's try to refund
	var s [32]byte
	secret := proof.Secret()
	copy(s[:], secret[:])
	tx, err = contract.Refund(auth, swap, s)
	require.NoError(t, err)
	receipt, err = block.WaitForReceipt(context.Background(), conn, tx.Hash())
	require.NoError(t, err)
	t.Logf("gas cost to call Refund: %d", receipt.GasUsed)

	callOpts := &bind.CallOpts{
		From:    crypto.PubkeyToAddress(*pub),
		Context: context.Background(),
	}

	stage, err := contract.Swaps(callOpts, id)
	require.NoError(t, err)
	require.Equal(t, StageCompleted, stage)
}

func TestSwapFactory_Refund_afterT1(t *testing.T) {
	testRefundAfterT1(t, ethAssetAddress, 0)
}

func TestSwapFactory_MultipleSwaps(t *testing.T) {
	// test case where contract has multiple swaps happening at once
	conn, chainID := tests.NewEthClient(t)

	pkContractCreator := tests.GetTestKeyByIndex(t, 0)
	auth, err := bind.NewKeyedTransactorWithChainID(pkContractCreator, chainID)
	require.NoError(t, err)

	_, tx, contract, err := DeploySwapFactory(auth, conn, ethcommon.Address{})
	require.NoError(t, err)
	receipt, err := block.WaitForReceipt(context.Background(), conn, tx.Hash())
	require.NoError(t, err)
	t.Logf("gas cost to deploy SwapFactory.sol: %d", receipt.GasUsed)

	const numSwaps = 16
	type swapCase struct {
		index     int // index in the swap array
		walletKey *ecdsa.PrivateKey
		id        [32]byte
		secret    [32]byte
		swap      SwapFactorySwap
	}

	getAuth := func(sc *swapCase) *bind.TransactOpts {
		auth, err := bind.NewKeyedTransactorWithChainID(sc.walletKey, chainID)
		require.NoError(t, err)
		return auth
	}

	swapCases := [numSwaps]swapCase{}

	// setup all swap instances
	for i := 0; i < numSwaps; i++ {
		sc := &swapCases[i]
		sc.index = i

		// generate claim secret and public key
		dleq := &dleq.DefaultDLEq{}
		proof, err := dleq.Prove()
		require.NoError(t, err)
		res, err := dleq.Verify(proof)
		require.NoError(t, err)

		secret := proof.Secret()
		copy(sc.secret[:], secret[:])

		sc.walletKey = tests.GetTestKeyByIndex(t, i)
		addrSwap := crypto.PubkeyToAddress(*sc.walletKey.Public().(*ecdsa.PublicKey))

		sc.swap = SwapFactorySwap{
			Owner:        addrSwap,
			Claimer:      addrSwap,
			PubKeyClaim:  res.Secp256k1PublicKey().Keccak256(),
			PubKeyRefund: [32]byte{}, // no one calls refund in this test
			Timeout0:     nil,        // timeouts initialised when swap is created
			Timeout1:     nil,
			Asset:        ethcommon.Address(types.EthAssetETH),
			Value:        big.NewInt(0),
			Nonce:        big.NewInt(int64(i)),
		}
	}

	// We create all transactions in parallel, so the transactions of each swap stage can get bundled up
	// into one or two blocks and greatly speed up the test.
	var wg sync.WaitGroup

	// create swap instances
	wg.Add(numSwaps)
	for i := 0; i < numSwaps; i++ {
		go func(sc *swapCase) {
			defer wg.Done()
			tx, err := contract.NewSwap(
				getAuth(sc),
				sc.swap.PubKeyClaim,
				sc.swap.PubKeyRefund,
				sc.swap.Claimer,
				defaultTimeoutDuration,
				defaultTimeoutDuration,
				ethcommon.Address(types.EthAssetETH),
				big.NewInt(0),
				sc.swap.Nonce,
			)
			require.NoError(t, err)
			receipt, err := block.WaitForReceipt(context.Background(), conn, tx.Hash())
			require.NoError(t, err)
			t.Logf("gas cost to call new_swap[%d]: %d", sc.index, receipt.GasUsed)

			require.Equal(t, 1, len(receipt.Logs))
			sc.id, err = GetIDFromLog(receipt.Logs[0])
			require.NoError(t, err)

			sc.swap.Timeout0, sc.swap.Timeout1, err = GetTimeoutsFromLog(receipt.Logs[0])
			require.NoError(t, err)
		}(&swapCases[i])
	}
	wg.Wait() // all swaps created

	// set all swaps to Ready
	wg.Add(numSwaps)
	for i := 0; i < numSwaps; i++ {
		go func(sc *swapCase) {
			defer wg.Done()
			tx, err := contract.SetReady(getAuth(sc), sc.swap)
			require.NoError(t, err)
			receipt, err := block.WaitForReceipt(context.Background(), conn, tx.Hash())
			require.NoError(t, err)
			t.Logf("gas cost to call SetReady[%d]: %d", sc.index, receipt.GasUsed)
		}(&swapCases[i])
	}
	wg.Wait() // set_ready called on all swaps

	// call claim on all the swaps
	wg.Add(numSwaps)
	for i := 0; i < numSwaps; i++ {
		go func(sc *swapCase) {
			defer wg.Done()
			tx, err := contract.Claim(getAuth(sc), sc.swap, sc.secret)
			require.NoError(t, err)
			receipt, err := block.WaitForReceipt(context.Background(), conn, tx.Hash())
			require.NoError(t, err)
			t.Logf("gas cost to call Claim[%d]: %d", sc.index, receipt.GasUsed)
		}(&swapCases[i])
	}
	wg.Wait() // claim called on all swaps

	// ensure all swaps are completed
	wg.Add(numSwaps)
	for i := 0; i < numSwaps; i++ {
		go func(sc *swapCase) {
			defer wg.Done()
			stage, err := contract.Swaps(nil, sc.id)
			require.NoError(t, err)
			require.Equal(t, StageToString(StageCompleted), StageToString(stage))
		}(&swapCases[i])
	}
	wg.Wait() // status of all swaps checked
}<|MERGE_RESOLUTION|>--- conflicted
+++ resolved
@@ -54,17 +54,11 @@
 	require.NoError(t, err)
 	t.Logf("gas cost to deploy SwapFactory.sol: %d", receipt.GasUsed)
 
-<<<<<<< HEAD
 	owner := auth.From
 	claimer := common.EthereumPrivateKeyToAddress(tests.GetMakerTestKey(t))
 
 	var pubKeyClaim, pubKeyRefund [32]byte
 	_, err = rand.Read(pubKeyClaim[:])
-=======
-	nonce := big.NewInt(0)
-	tx, err = contract.NewSwap(auth, [32]byte{}, [32]byte{},
-		ethcommon.Address{}, defaultTimeoutDuration, defaultTimeoutDuration, asset, big.NewInt(0), nonce)
->>>>>>> fea16bc0
 	require.NoError(t, err)
 	_, err = rand.Read(pubKeyRefund[:])
 	require.NoError(t, err)
@@ -82,8 +76,17 @@
 		value = big.NewInt(0)
 	}
 
-	tx, err = contract.NewSwap(auth, pubKeyClaim, pubKeyRefund,
-		claimer, defaultTimeoutDuration, asset, value, nonce)
+	tx, err = contract.NewSwap(
+		auth,
+		pubKeyClaim,
+		pubKeyRefund,
+		claimer,
+		defaultTimeoutDuration,
+		defaultTimeoutDuration,
+		asset,
+		value,
+		nonce,
+	)
 	require.NoError(t, err)
 
 	receipt, err = block.WaitForReceipt(context.Background(), conn, tx.Hash())
