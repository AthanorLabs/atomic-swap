// Package net implements p2p functionality for nodes using libp2p.
package net

import (
	"context"
	"fmt"
	"os"
	"path"
	"sync"
	"sync/atomic"
	"time"

	badger "github.com/ipfs/go-ds-badger2"
	logging "github.com/ipfs/go-log"
	"github.com/libp2p/go-libp2p"
	kaddht "github.com/libp2p/go-libp2p-kad-dht"
	"github.com/libp2p/go-libp2p-kad-dht/dual"
	libp2phost "github.com/libp2p/go-libp2p/core/host"
	libp2pnetwork "github.com/libp2p/go-libp2p/core/network"
	"github.com/libp2p/go-libp2p/core/peer"
	"github.com/libp2p/go-libp2p/core/peerstore"
	"github.com/libp2p/go-libp2p/core/protocol"
	libp2pdiscovery "github.com/libp2p/go-libp2p/p2p/discovery/routing"
	"github.com/libp2p/go-libp2p/p2p/host/autorelay"
	"github.com/libp2p/go-libp2p/p2p/host/peerstore/pstoreds"
	routedhost "github.com/libp2p/go-libp2p/p2p/host/routed"
	ma "github.com/multiformats/go-multiaddr"

	"github.com/athanorlabs/atomic-swap/coins"
	"github.com/athanorlabs/atomic-swap/common"
)

var log = logging.Logger("net")
<<<<<<< HEAD
var _ Host = &host{}

// Host represents a peer-to-peer node (ie. a host)
type Host interface {
	Start() error
	Stop() error

	Advertise()
	Discover(provides coins.ProvidesCoin, searchTime time.Duration) ([]peer.ID, error)
	Query(who peer.ID) (*QueryResponse, error)
	Initiate(who peer.AddrInfo, msg *SendKeysMessage, s common.SwapStateNet) error
	MessageSender
}

type swap struct {
	swapState SwapState
	stream    libp2pnetwork.Stream
}
=======
>>>>>>> 3ef8ae94

// Host represents a generic peer-to-peer node (ie. a host) that supports
// discovery via DHT.
type Host struct {
	ctx        context.Context
	cancel     context.CancelFunc
	protocolID string

	h         libp2phost.Host
	bootnodes []peer.AddrInfo
	discovery *discovery
	ds        *badger.Datastore
}

// Config is used to configure the network Host.
type Config struct {
	Ctx         context.Context
	Environment common.Environment
	DataDir     string
	EthChainID  int64
	Port        uint16
	KeyFile     string
	Bootnodes   []string
	ProtocolID  string
}

// QUIC will have better performance in high-bandwidth protocols if you increase a socket
// receive buffer (sysctl -w net.core.rmem_max=2500000). We have a low-bandwidth protocol,
// so setting this variable keeps a warning out of our logs. See this for more information:
// https://github.com/lucas-clemente/quic-go/wiki/UDP-Receive-Buffer-Size
func init() {
	_ = os.Setenv("QUIC_GO_DISABLE_RECEIVE_BUFFER_WARNING", "true")
}

// NewHost returns a new Host
func NewHost(cfg *Config) (*Host, error) {
	if cfg.DataDir == "" || cfg.KeyFile == "" {
		panic("required parameters not set")
	}

	key, err := loadKey(cfg.KeyFile)
	if err != nil {
		log.Debugf("failed to load libp2p key, generating key %s...", cfg.KeyFile)
		key, err = generateKey(0, cfg.KeyFile)
		if err != nil {
			return nil, err
		}
	}

	listenIP := "0.0.0.0"
	if cfg.Environment == common.Development {
		listenIP = "127.0.0.1"
	}

	ds, err := badger.NewDatastore(path.Join(cfg.DataDir, "libp2p-datastore"), &badger.DefaultOptions)
	if err != nil {
		return nil, err
	}

	ps, err := pstoreds.NewPeerstore(cfg.Ctx, ds, pstoreds.DefaultOpts())
	if err != nil {
		return nil, err
	}

	// set libp2p host options
	opts := []libp2p.Option{
		libp2p.ListenAddrStrings(
			fmt.Sprintf("/ip4/%s/tcp/%d", listenIP, cfg.Port),
			fmt.Sprintf("/ip4/%s/udp/%d/quic-v1", listenIP, cfg.Port),
		),
		libp2p.Identity(key),
		libp2p.NATPortMap(),
		libp2p.EnableRelayService(),
		libp2p.EnableNATService(),
		libp2p.EnableHolePunching(),
		libp2p.Peerstore(ps),
	}

	// format bootnodes
	bns, err := stringsToAddrInfos(cfg.Bootnodes)
	if err != nil {
		return nil, fmt.Errorf("failed to format bootnodes: %w", err)
	}

	if len(bns) > 0 {
		opts = append(opts, libp2p.EnableAutoRelay(autorelay.WithStaticRelays(bns)))
	}

	// create libp2p host instance
	basicHost, err := libp2p.New(opts...)
	if err != nil {
		return nil, err
	}

	// There is libp2p bug when calling `dual.New` with a cancelled context creating a panic,
	// so we need the extra guard below:
	// Panic:  https://github.com/jbenet/goprocess/blob/v0.1.4/impl-mutex.go#L99
	// Caller: https://github.com/libp2p/go-libp2p-kad-dht/blob/v0.17.0/dht.go#L222
	if cfg.Ctx.Err() != nil {
		return nil, err
	}

	// Note on ModeServer: The dual KAD DHT, by default, puts the LAN interface in server mode and
	// the WAN interface in ModeClient if it is behind a NAT firewall. In our case, even nodes behind
	// NAT firewalls should be servers, otherwise remote nodes will not be able to connect and list
	// their offers.
	dht, err := dual.New(cfg.Ctx, basicHost,
		dual.DHTOption(kaddht.BootstrapPeers(bns...)),
		dual.DHTOption(kaddht.Mode(kaddht.ModeServer)),
	)
	if err != nil {
		return nil, err
	}

	routedHost := routedhost.Wrap(basicHost, dht)

	ourCtx, cancel := context.WithCancel(cfg.Ctx)
	hst := &Host{
		ctx:        ourCtx,
		cancel:     cancel,
		protocolID: fmt.Sprintf("%s/%s/%d", cfg.ProtocolID, cfg.Environment, cfg.EthChainID),
		h:          routedHost,
		ds:         ds,
		bootnodes:  bns,
		discovery: &discovery{
			ctx:         ourCtx,
			dht:         dht,
			h:           routedHost,
			rd:          libp2pdiscovery.NewRoutingDiscovery(dht),
			provides:    nil,
			advertiseCh: make(chan struct{}),
		},
	}

	return hst, nil
}

// Start starts the bootstrap and discovery process.
func (h *Host) Start() error {
	for _, addr := range h.h.Addrs() {
		log.Info("Started listening: address=", addr)
	}

	// ignore error - node should still be able to run without connecting to
	// bootstrap nodes (for now)
	if err := h.bootstrap(); err != nil {
		return err
	}

	go h.logPeers()

	return h.discovery.start()
}

func (h *Host) logPeers() {
	logPeersInterval := time.Minute * 5

	for {
		log.Debugf("peer count: %d", len(h.h.Network().Peers()))
		err := common.SleepWithContext(h.ctx, logPeersInterval)
		if err != nil {
			// context was cancelled, return
			return
		}
	}
}

// Stop closes host services and the libp2p host (host services first)
func (h *Host) Stop() error {
	h.cancel()

	if err := h.discovery.stop(); err != nil {
		return err
	}

	if err := h.h.Close(); err != nil {
		return fmt.Errorf("failed to close libp2p host: %w", err)
	}

	err := h.h.Peerstore().Close()
	if err != nil {
		return fmt.Errorf("failed to close peerstore: %w", err)
	}

	err = h.ds.Close()
	if err != nil {
		return fmt.Errorf("failed to close libp2p datastore: %w", err)
	}

	return nil
}

// Advertise advertises in the DHT.
func (h *Host) Advertise() {
	h.discovery.advertiseCh <- struct{}{}
}

// Addresses returns the list of multiaddress the host is listening on.
func (h *Host) Addresses() []string {
	var addrs []string
	for _, ma := range h.multiaddrs() {
		addrs = append(addrs, ma.String())
	}
	return addrs
}

// PeerID returns the host's peer ID.
func (h *Host) PeerID() peer.ID {
	return h.h.ID()
}

// AddrInfo returns the host's AddrInfo.
func (h *Host) AddrInfo() peer.AddrInfo {
	return peer.AddrInfo{
		ID:    h.h.ID(),
		Addrs: h.h.Addrs(),
	}
}

// ConnectedPeers returns the multiaddresses of our currently connected peers.
func (h *Host) ConnectedPeers() []string {
	var peers []string
	for _, c := range h.h.Network().Conns() {
		// the remote multi addr returned is just the transport
		p := fmt.Sprintf("%s/p2p/%s", c.RemoteMultiaddr(), c.RemotePeer())
		peers = append(peers, p)
	}
	return peers
}

// Discover searches the DHT for peers that advertise that they provide the given string..
// It searches for up to `searchTime` duration of time.
<<<<<<< HEAD
func (h *host) Discover(provides coins.ProvidesCoin, searchTime time.Duration) ([]peer.ID, error) {
=======
func (h *Host) Discover(provides string, searchTime time.Duration) ([]peer.ID, error) {
>>>>>>> 3ef8ae94
	return h.discovery.discover(provides, searchTime)
}

// SetStreamHandler sets the stream handler for the given protocol ID.
func (h *Host) SetStreamHandler(pid string, handler func(libp2pnetwork.Stream)) {
	h.h.SetStreamHandler(protocol.ID(h.protocolID+pid), handler)
	log.Debugf("supporting protocol %s", protocol.ID(pid))
}

// SetShouldAdvertiseFunc sets the function which is called before auto-advertising in
// the DHT. If it returns false, we don't advertise automatically.
func (h *Host) SetShouldAdvertiseFunc(fn ShouldAdvertiseFunc) {
	h.discovery.setShouldAdvertiseFunc(fn)
}

// Connectedness returns the connectedness state of a given peer.
func (h *Host) Connectedness(who peer.ID) libp2pnetwork.Connectedness {
	return h.h.Network().Connectedness(who)
}

// Connect connects to the given peer.
func (h *Host) Connect(ctx context.Context, who peer.AddrInfo) error {
	return h.h.Connect(ctx, who)
}

// NewStream opens a stream with the given peer on the given protocol ID.
func (h *Host) NewStream(ctx context.Context, p peer.ID, pid protocol.ID) (libp2pnetwork.Stream, error) {
	return h.h.NewStream(ctx, p, protocol.ID(h.protocolID)+pid)
}

// multiaddrs returns the local multiaddresses that we are listening on
func (h *Host) multiaddrs() []ma.Multiaddr {
	addr := h.AddrInfo()
	multiaddrs, err := peer.AddrInfoToP2pAddrs(&addr)
	if err != nil {
		// This shouldn't ever happen, but don't want to panic
		log.Errorf("Failed to convert AddrInfo=%q to Multiaddr: %s", addr, err)
	}
	return multiaddrs
}

// bootstrap connects the host to the configured bootnodes
func (h *Host) bootstrap() error {

	if len(h.bootnodes) == 0 {
		log.Warnf("Bootstraping peers skipped, no bootnodes found")
		return nil
	}

	selfID := h.PeerID()

	var failed uint64 = 0
	var wg sync.WaitGroup
	for _, bn := range h.bootnodes {
		if bn.ID == selfID {
			continue
		}
		h.h.Peerstore().AddAddrs(bn.ID, bn.Addrs, peerstore.PermanentAddrTTL)
		log.Debugf("Bootstrapping to peer: %s (%s)", bn, h.h.Network().Connectedness(bn.ID))
		wg.Add(1)
		go func(p peer.AddrInfo) {
			defer wg.Done()
			err := h.h.Connect(h.ctx, p)
			if err != nil {
				log.Debugf("Failed to bootstrap to peer %s: err=%s", p.ID, err)
				atomic.AddUint64(&failed, 1)
			}
			for _, c := range h.h.Network().ConnsToPeer(p.ID) {
				log.Debugf("Bootstrapped connection to %s/p2p/%s", c.RemoteMultiaddr(), p.ID)
			}
		}(bn)
	}
	wg.Wait()

	if failed == uint64(len(h.bootnodes)) {
		return errFailedToBootstrap
	}

	return nil
}<|MERGE_RESOLUTION|>--- conflicted
+++ resolved
@@ -26,32 +26,10 @@
 	routedhost "github.com/libp2p/go-libp2p/p2p/host/routed"
 	ma "github.com/multiformats/go-multiaddr"
 
-	"github.com/athanorlabs/atomic-swap/coins"
 	"github.com/athanorlabs/atomic-swap/common"
 )
 
 var log = logging.Logger("net")
-<<<<<<< HEAD
-var _ Host = &host{}
-
-// Host represents a peer-to-peer node (ie. a host)
-type Host interface {
-	Start() error
-	Stop() error
-
-	Advertise()
-	Discover(provides coins.ProvidesCoin, searchTime time.Duration) ([]peer.ID, error)
-	Query(who peer.ID) (*QueryResponse, error)
-	Initiate(who peer.AddrInfo, msg *SendKeysMessage, s common.SwapStateNet) error
-	MessageSender
-}
-
-type swap struct {
-	swapState SwapState
-	stream    libp2pnetwork.Stream
-}
-=======
->>>>>>> 3ef8ae94
 
 // Host represents a generic peer-to-peer node (ie. a host) that supports
 // discovery via DHT.
@@ -284,11 +262,7 @@
 
 // Discover searches the DHT for peers that advertise that they provide the given string..
 // It searches for up to `searchTime` duration of time.
-<<<<<<< HEAD
-func (h *host) Discover(provides coins.ProvidesCoin, searchTime time.Duration) ([]peer.ID, error) {
-=======
 func (h *Host) Discover(provides string, searchTime time.Duration) ([]peer.ID, error) {
->>>>>>> 3ef8ae94
 	return h.discovery.discover(provides, searchTime)
 }
 
