package net

import (
	"context"
	"errors"
	"fmt"
	"time"

	"github.com/libp2p/go-libp2p-kad-dht/dual"
	libp2pdiscovery "github.com/libp2p/go-libp2p/core/discovery"
	libp2phost "github.com/libp2p/go-libp2p/core/host"
	"github.com/libp2p/go-libp2p/core/peer"
	"github.com/libp2p/go-libp2p/core/peerstore"
	libp2prouting "github.com/libp2p/go-libp2p/p2p/discovery/routing"

	"github.com/athanorlabs/atomic-swap/coins"
)

const (
	tryAdvertiseTimeout = time.Second * 30
	defaultAdvertiseTTL = time.Minute * 5
	defaultMinPeers     = 3  // TODO: make this configurable
	defaultMaxPeers     = 50 // TODO: make this configurable
)

// ShouldAdvertiseFunc is the type for a function that returns whether we should
// regularly advertise inside the advertisement loop.
// If it returns false, we don't advertise until the next loop iteration.
type ShouldAdvertiseFunc = func() bool

type discovery struct {
<<<<<<< HEAD
	ctx         context.Context
	dht         *dual.DHT
	h           libp2phost.Host
	rd          *libp2prouting.RoutingDiscovery
	provides    []coins.ProvidesCoin // set to a single item slice of XMR when we make an offer
	advertiseCh chan struct{}        // signals to advertise now that an XMR offer was made
	offerAPI    Handler
=======
	ctx                 context.Context
	dht                 *dual.DHT
	h                   libp2phost.Host
	rd                  *libp2prouting.RoutingDiscovery
	provides            []types.ProvidesCoin // set to a single item slice of XMR when we make an offer
	advertiseCh         chan struct{}        // signals to advertise now that an XMR offer was made
	shouldAdvertiseFunc ShouldAdvertiseFunc
>>>>>>> 3ef8ae94
}

func (d *discovery) setShouldAdvertiseFunc(fn ShouldAdvertiseFunc) {
	d.shouldAdvertiseFunc = fn
}

func (d *discovery) start() error {
	err := d.dht.Bootstrap(d.ctx)
	if err != nil {
		return fmt.Errorf("failed to bootstrap DHT: %w", err)
	}

	// wait to connect to bootstrap peers
	time.Sleep(time.Second)
	go d.advertiseLoop()
	go d.discoverLoop()

	log.Debug("discovery started!")
	return nil
}

func (d *discovery) stop() error {
	return d.dht.Close()
}

func (d *discovery) advertiseLoop() {
	ttl := d.advertise()

	for {
		select {
		case <-d.advertiseCh:
			d.provides = []coins.ProvidesCoin{coins.ProvidesXMR}
			ttl = d.advertise()
		case <-time.After(ttl):
			// the DHT clears provider records (ie. who is advertising what content)
			// every 24 hours.
			// so, if we don't have any offers available for 24 hours, then we are
			// no longer present in the DHT as a provider.
			// otherwise, we'll be present, but no offers will be sent when peers
			// query us.
			//
			// this function is set in net/swapnet/host.go SetHandler().
			if d.shouldAdvertiseFunc != nil && !d.shouldAdvertiseFunc() {
				d.provides = nil
				continue
			}

			ttl = d.advertise()
		case <-d.ctx.Done():
			return
		}
	}
}

// advertise advertises that we provide XMR in the DHT.
// note: we only advertise that we are an XMR provider, but we don't
// advertise our specific offers.
// to find what our offers are, peers need to send us a QueryRequest
// over the query subprotocol.
// the return value is the amount of time the caller should wait before
// trying to advertise again.
func (d *discovery) advertise() time.Duration {
	log.Debug("advertising in the DHT...")
	err := d.dht.Bootstrap(d.ctx)
	if err != nil {
		log.Warnf("failed to bootstrap DHT: err=%s", err)
		return tryAdvertiseTimeout
	}

	_, err = d.rd.Advertise(d.ctx, "")
	if err != nil {
		log.Debugf("failed to advertise in the DHT: err=%s", err)
		return tryAdvertiseTimeout
	}

	for _, provides := range d.provides {
		_, err = d.rd.Advertise(d.ctx, string(provides))
		if err != nil {
			log.Debugf("failed to advertise in the DHT: err=%s", err)
			return tryAdvertiseTimeout
		}
	}

	return defaultAdvertiseTTL
}

func (d *discovery) discoverLoop() {
	const discoverLoopDuration = time.Minute
	timer := time.NewTicker(discoverLoopDuration)

	for {
		select {
		case <-d.ctx.Done():
			timer.Stop()
			return
		case <-timer.C:
			if len(d.h.Network().Peers()) >= defaultMinPeers {
				continue
			}

			// if our peer count is low, try to find some peers
			_, err := d.findPeers("", discoverLoopDuration)
			if err != nil {
				log.Errorf("failed to find peers: %s", err)
			}
		}
	}
}

func (d *discovery) findPeers(provides string, timeout time.Duration) ([]peer.ID, error) {
	peerCh, err := d.rd.FindPeers(d.ctx, provides,
		libp2pdiscovery.Limit(defaultMaxPeers),
	)
	if err != nil {
		return nil, err
	}

	ourPeerID := d.h.ID()
	var peerIDs []peer.ID

	ctx, cancel := context.WithTimeout(d.ctx, timeout)
	defer cancel()

	for {
		select {
		case <-ctx.Done():
			if errors.Is(ctx.Err(), context.DeadlineExceeded) {
				return peerIDs, nil
			}
			return peerIDs, ctx.Err()
		case peer, ok := <-peerCh:
			if !ok {
				// channel was closed, no more peers to read
				return peerIDs, nil
			}
			if peer.ID == ourPeerID {
				continue
			}

			log.Debugf("Found new peer via DHT: %s", peer)
			peerIDs = append(peerIDs, peer.ID)

			// found a peer, try to connect if we need more peers
			if len(d.h.Network().Peers()) < defaultMaxPeers {
				err = d.h.Connect(d.ctx, peer)
				if err != nil {
					log.Debugf("failed to connect to discovered peer %s: %s", peer.ID, err)
				}
			} else {
				d.h.Peerstore().AddAddrs(peer.ID, peer.Addrs, peerstore.PermanentAddrTTL)
			}
		}
	}
}

func (d *discovery) discover(
<<<<<<< HEAD
	provides coins.ProvidesCoin,
=======
	provides string,
>>>>>>> 3ef8ae94
	searchTime time.Duration,
) ([]peer.ID, error) {
	log.Debugf("attempting to find DHT peers that provide [%s] for %vs",
		provides,
		searchTime.Seconds(),
	)

	return d.findPeers(provides, searchTime)
}<|MERGE_RESOLUTION|>--- conflicted
+++ resolved
@@ -29,23 +29,13 @@
 type ShouldAdvertiseFunc = func() bool
 
 type discovery struct {
-<<<<<<< HEAD
-	ctx         context.Context
-	dht         *dual.DHT
-	h           libp2phost.Host
-	rd          *libp2prouting.RoutingDiscovery
-	provides    []coins.ProvidesCoin // set to a single item slice of XMR when we make an offer
-	advertiseCh chan struct{}        // signals to advertise now that an XMR offer was made
-	offerAPI    Handler
-=======
 	ctx                 context.Context
 	dht                 *dual.DHT
 	h                   libp2phost.Host
 	rd                  *libp2prouting.RoutingDiscovery
-	provides            []types.ProvidesCoin // set to a single item slice of XMR when we make an offer
+	provides            []coins.ProvidesCoin // set to a single item slice of XMR when we make an offer
 	advertiseCh         chan struct{}        // signals to advertise now that an XMR offer was made
 	shouldAdvertiseFunc ShouldAdvertiseFunc
->>>>>>> 3ef8ae94
 }
 
 func (d *discovery) setShouldAdvertiseFunc(fn ShouldAdvertiseFunc) {
@@ -202,11 +192,7 @@
 }
 
 func (d *discovery) discover(
-<<<<<<< HEAD
-	provides coins.ProvidesCoin,
-=======
 	provides string,
->>>>>>> 3ef8ae94
 	searchTime time.Duration,
 ) ([]peer.ID, error) {
 	log.Debugf("attempting to find DHT peers that provide [%s] for %vs",
