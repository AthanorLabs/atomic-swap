// Package message provides the types for messages that are sent between swapd instances.
package message

import (
	"errors"
	"fmt"

	"github.com/cockroachdb/apd/v3"
	ethcommon "github.com/ethereum/go-ethereum/common"

	"github.com/athanorlabs/atomic-swap/common"
	"github.com/athanorlabs/atomic-swap/common/types"
	"github.com/athanorlabs/atomic-swap/common/vjson"
	mcrypto "github.com/athanorlabs/atomic-swap/crypto/monero"
	"github.com/athanorlabs/atomic-swap/crypto/secp256k1"
	contracts "github.com/athanorlabs/atomic-swap/ethereum"
)

// Identifiers for our p2p message types. The first byte of a message has the
// identifier below telling us which type to decode the JSON message as.
const (
	Unknown                = iota // occupies the uninitialized value
	QueryResponseType byte = iota
	RelayClaimRequestType
	RelayClaimResponseType
	SendKeysType
	NotifyETHLockedType
)

// TypeToString converts a message type into a string.
func TypeToString(t byte) string {
	switch t {
	case QueryResponseType:
		return "QueryResponse"
	case SendKeysType:
		return "SendKeysMessage"
	case NotifyETHLockedType:
		return "NotifyETHLocked"
<<<<<<< HEAD
	case NotifyXMRLockType:
		return "NotifyXMRLock"
	case RelayClaimRequestType:
		return "RelayClaimRequestType"
	case RelayClaimResponseType:
		return "RelayClaimResponse"
=======
>>>>>>> baea93c8
	default:
		return fmt.Sprintf("Unknown(%d)", t)
	}
}

// DecodeMessage decodes the given bytes into a Message
func DecodeMessage(b []byte) (common.Message, error) {
	// 1-byte type followed by at least 2-bytes of JSON (`{}`)
	if len(b) < 3 {
		return nil, errors.New("invalid message bytes")
	}

	msgType := b[0]
	msgJSON := b[1:]
	var msg common.Message

	switch msgType {
	case QueryResponseType:
		msg = new(QueryResponse)
	case RelayClaimRequestType:
		msg = new(RelayClaimRequest)
	case RelayClaimResponseType:
		msg = new(RelayClaimResponse)
	case SendKeysType:
		msg = new(SendKeysMessage)
	case NotifyETHLockedType:
<<<<<<< HEAD
		msg = new(NotifyETHLocked)
	case NotifyXMRLockType:
		msg = new(NotifyXMRLock)
=======
		msg = &NotifyETHLocked{}
>>>>>>> baea93c8
	default:
		return nil, fmt.Errorf("invalid message type=%d", msgType)
	}

	if err := vjson.UnmarshalStruct(msgJSON, msg); err != nil {
		return nil, fmt.Errorf("failed to decode %s message: %w", TypeToString(msg.Type()), err)
	}

	return msg, nil
}

// QueryResponse ...
type QueryResponse struct {
	Offers []*types.Offer `json:"offers" validate:"dive,required"`
}

// String ...
func (m *QueryResponse) String() string {
	return fmt.Sprintf("QueryResponse Offers=%v",
		m.Offers,
	)
}

// Encode implements the Encode() method of the common.Message interface which
// prepends a message type byte before the message's JSON encoding.
func (m *QueryResponse) Encode() ([]byte, error) {
	b, err := vjson.MarshalStruct(m)
	if err != nil {
		return nil, err
	}

	return append([]byte{QueryResponseType}, b...), nil
}

// Type implements the Type() method of the common.Message interface
func (m *QueryResponse) Type() byte {
	return QueryResponseType
}

// The below messages are swap protocol messages, exchanged after the swap has been agreed
// upon by both sides.

// SendKeysMessage is sent by both parties to each other to initiate the protocol
type SendKeysMessage struct {
	OfferID            types.Hash              `json:"offerID"` // Not set by XMR Maker
	ProvidedAmount     *apd.Decimal            `json:"providedAmount" validate:"required"`
	PublicSpendKey     *mcrypto.PublicKey      `json:"publicSpendKey" validate:"required"`
	PrivateViewKey     *mcrypto.PrivateViewKey `json:"privateViewKey" validate:"required"`
	DLEqProof          []byte                  `json:"dleqProof" validate:"required"`
	Secp256k1PublicKey *secp256k1.PublicKey    `json:"secp256k1PublicKey" validate:"required"`
	EthAddress         ethcommon.Address       `json:"ethAddress"` // not set by XMR Taker
}

// String ...
func (m *SendKeysMessage) String() string {
	return fmt.Sprintf("SendKeysMessage OfferID=%s ProvidedAmount=%v PublicSpendKey=%s PrivateViewKey=%s DLEqProof=%s Secp256k1PublicKey=%s EthAddress=%s", //nolint:lll
		m.OfferID,
		m.ProvidedAmount,
		m.PublicSpendKey,
		m.PrivateViewKey,
		m.DLEqProof,
		m.Secp256k1PublicKey,
		m.EthAddress,
	)
}

// Encode implements the Encode() method of the common.Message interface which
// prepends a message type byte before the message's JSON encoding.
func (m *SendKeysMessage) Encode() ([]byte, error) {
	b, err := vjson.MarshalStruct(m)
	if err != nil {
		return nil, err
	}

	return append([]byte{SendKeysType}, b...), nil
}

// Type implements the Type() method of the common.Message interface
func (m *SendKeysMessage) Type() byte {
	return SendKeysType
}

// NotifyETHLocked is sent by XMRTaker to XMRMaker after deploying the swap contract
// and locking her ether in it
type NotifyETHLocked struct {
	Address        ethcommon.Address          `json:"address" validate:"required"`
	TxHash         types.Hash                 `json:"txHash" validate:"required"`
	ContractSwapID types.Hash                 `json:"contractSwapID" validate:"required"`
	ContractSwap   *contracts.SwapFactorySwap `json:"contractSwap" validate:"required"`
}

// String ...
func (m *NotifyETHLocked) String() string {
	return fmt.Sprintf("NotifyETHLocked Address=%s TxHash=%s ContractSwapID=%d ContractSwap=%v",
		m.Address,
		m.TxHash,
		m.ContractSwapID,
		m.ContractSwap,
	)
}

// Encode implements the Encode() method of the common.Message interface which
// prepends a message type byte before the message's JSON encoding.
func (m *NotifyETHLocked) Encode() ([]byte, error) {
	b, err := vjson.MarshalStruct(m)
	if err != nil {
		return nil, err
	}

	return append([]byte{NotifyETHLockedType}, b...), nil
}

// Type implements the Type() method of the common.Message interface
func (m *NotifyETHLocked) Type() byte {
	return NotifyETHLockedType
<<<<<<< HEAD
}

// NotifyXMRLock is sent by XMRMaker to XMRTaker after locking his XMR.
type NotifyXMRLock struct {
	Address *mcrypto.Address `json:"address" validate:"required"` // address the monero was sent to
	TxID    types.Hash       `json:"txID" validate:"required"`    // Monero transaction ID (transaction hash in hex)
}

// String ...
func (m *NotifyXMRLock) String() string {
	return "NotifyXMRLock"
}

// Encode implements the Encode() method of the common.Message interface which
// prepends a message type byte before the message's JSON encoding.
func (m *NotifyXMRLock) Encode() ([]byte, error) {
	b, err := vjson.MarshalStruct(m)
	if err != nil {
		return nil, err
	}

	return append([]byte{NotifyXMRLockType}, b...), nil
}

// Type implements the Type() method of the common.Message interface
func (m *NotifyXMRLock) Type() byte {
	return NotifyXMRLockType
=======
>>>>>>> baea93c8
}<|MERGE_RESOLUTION|>--- conflicted
+++ resolved
@@ -19,8 +19,8 @@
 // Identifiers for our p2p message types. The first byte of a message has the
 // identifier below telling us which type to decode the JSON message as.
 const (
-	Unknown                = iota // occupies the uninitialized value
-	QueryResponseType byte = iota
+	Unknown byte = iota // occupies the uninitialized value
+	QueryResponseType
 	RelayClaimRequestType
 	RelayClaimResponseType
 	SendKeysType
@@ -36,15 +36,10 @@
 		return "SendKeysMessage"
 	case NotifyETHLockedType:
 		return "NotifyETHLocked"
-<<<<<<< HEAD
-	case NotifyXMRLockType:
-		return "NotifyXMRLock"
 	case RelayClaimRequestType:
 		return "RelayClaimRequestType"
 	case RelayClaimResponseType:
 		return "RelayClaimResponse"
-=======
->>>>>>> baea93c8
 	default:
 		return fmt.Sprintf("Unknown(%d)", t)
 	}
@@ -71,13 +66,7 @@
 	case SendKeysType:
 		msg = new(SendKeysMessage)
 	case NotifyETHLockedType:
-<<<<<<< HEAD
 		msg = new(NotifyETHLocked)
-	case NotifyXMRLockType:
-		msg = new(NotifyXMRLock)
-=======
-		msg = &NotifyETHLocked{}
->>>>>>> baea93c8
 	default:
 		return nil, fmt.Errorf("invalid message type=%d", msgType)
 	}
@@ -193,34 +182,4 @@
 // Type implements the Type() method of the common.Message interface
 func (m *NotifyETHLocked) Type() byte {
 	return NotifyETHLockedType
-<<<<<<< HEAD
-}
-
-// NotifyXMRLock is sent by XMRMaker to XMRTaker after locking his XMR.
-type NotifyXMRLock struct {
-	Address *mcrypto.Address `json:"address" validate:"required"` // address the monero was sent to
-	TxID    types.Hash       `json:"txID" validate:"required"`    // Monero transaction ID (transaction hash in hex)
-}
-
-// String ...
-func (m *NotifyXMRLock) String() string {
-	return "NotifyXMRLock"
-}
-
-// Encode implements the Encode() method of the common.Message interface which
-// prepends a message type byte before the message's JSON encoding.
-func (m *NotifyXMRLock) Encode() ([]byte, error) {
-	b, err := vjson.MarshalStruct(m)
-	if err != nil {
-		return nil, err
-	}
-
-	return append([]byte{NotifyXMRLockType}, b...), nil
-}
-
-// Type implements the Type() method of the common.Message interface
-func (m *NotifyXMRLock) Type() byte {
-	return NotifyXMRLockType
-=======
->>>>>>> baea93c8
 }