package tests

import (
	"context"
	"errors"
	"fmt"
	"os"
	"strings"
	"sync"
	"testing"
	"time"

	"github.com/MarinX/monerorpc"
	"github.com/MarinX/monerorpc/daemon"
	"github.com/stretchr/testify/assert"
	"github.com/stretchr/testify/require"
	"github.com/stretchr/testify/suite"

	"github.com/athanorlabs/atomic-swap/common"
	"github.com/athanorlabs/atomic-swap/common/types"
	"github.com/athanorlabs/atomic-swap/monero"
	"github.com/athanorlabs/atomic-swap/rpcclient"
	"github.com/athanorlabs/atomic-swap/rpcclient/wsclient"
)

const (
	testsEnv          = "TESTS"
	integrationMode   = "integration"
	generateBlocksEnv = "GENERATEBLOCKS"
	falseStr          = "false"

	defaultXMRTakerSwapdEndpoint   = "http://localhost:5001"
	defaultXMRTakerSwapdWSEndpoint = "ws://localhost:5001/ws"
	defaultXMRMakerSwapdEndpoint   = "http://localhost:5002"
	defaultXMRMakerSwapdWSEndpoint = "ws://localhost:5002/ws"
	defaultCharlieSwapdWSEndpoint  = "ws://localhost:5003/ws"

	defaultDiscoverTimeout = 2 // 2 seconds

	xmrmakerProvideAmount = float64(1.0)
	exchangeRate          = float64(0.05)
)

type IntegrationTestSuite struct {
	suite.Suite
}

func TestRunIntegrationTests(t *testing.T) {
	if testing.Short() || os.Getenv(testsEnv) != integrationMode {
		t.Skip()
	}
	monero.BackgroundMineBlocks(t)
	suite.Run(t, new(IntegrationTestSuite))
}

func (s *IntegrationTestSuite) SetupTest() {
	// Ensure minimum XMR Maker balance before each test is run
	if os.Getenv(generateBlocksEnv) != falseStr {
		// We need slightly more than xmrmakerProvideAmount for transaction fees
		mineMinXMRMakerBalance(s.T(), common.MoneroToPiconero(xmrmakerProvideAmount*2))
	}
}

// mineMinXMRMakerBalance is similar to monero.MineMinXMRBalance(...), but this version
// uses the swapd RPC Balances method to get the wallet address and balance from a
// running swapd instance instead of interacting with a wallet.
func mineMinXMRMakerBalance(t *testing.T, minBalance common.MoneroAmount) {
	daemonCli := monerorpc.New(monero.MonerodRegtestEndpoint, nil).Daemon
	for {
		balances, err := rpcclient.NewClient(defaultXMRMakerSwapdEndpoint).Balances()
		require.NoError(t, err)
		if balances.PiconeroUnlockedBalance >= uint64(minBalance) {
			break
		}
		_, err = daemonCli.GenerateBlocks(&daemon.GenerateBlocksRequest{
			AmountOfBlocks: 32,
			WalletAddress:  balances.MoneroAddress,
		})
		if err != nil && err.Error() == "Block not accepted" {
			continue
		}
		require.NoError(t, err)
	}
}

func (s *IntegrationTestSuite) TestXMRTaker_Discover() {
	bc := rpcclient.NewClient(defaultXMRMakerSwapdEndpoint)
	_, err := bc.MakeOffer(xmrmakerProvideAmount, xmrmakerProvideAmount, exchangeRate, types.EthAssetETH)
	require.NoError(s.T(), err)
	defer func() {
		err = bc.ClearOffers(nil)
		require.NoError(s.T(), err)
	}()

	ac := rpcclient.NewClient(defaultXMRTakerSwapdEndpoint)
	providers, err := ac.Discover(types.ProvidesXMR, defaultDiscoverTimeout)
	require.NoError(s.T(), err)
	require.Equal(s.T(), 1, len(providers))
	require.GreaterOrEqual(s.T(), len(providers[0]), 2)
}

func (s *IntegrationTestSuite) TestXMRMaker_Discover() {
	c := rpcclient.NewClient(defaultXMRMakerSwapdEndpoint)
	providers, err := c.Discover(types.ProvidesETH, defaultDiscoverTimeout)
	require.NoError(s.T(), err)
	require.Equal(s.T(), 0, len(providers))
}

<<<<<<< HEAD
func TestXMRTaker_Query(t *testing.T) {
	testXMRTakerQuery(t, types.EthAssetETH)
}

func testXMRTakerQuery(t *testing.T, asset types.EthAsset) {
	if os.Getenv(generateBlocksEnv) != falseStr {
		generateBlocks(64)
	}

	bc := rpcclient.NewClient(defaultXMRMakerDaemonEndpoint)
	offerID, err := bc.MakeOffer(xmrmakerProvideAmount, xmrmakerProvideAmount, exchangeRate, asset)
	require.NoError(t, err)
=======
func (s *IntegrationTestSuite) TestXMRTaker_Query() {
	bc := rpcclient.NewClient(defaultXMRMakerSwapdEndpoint)
	offerID, err := bc.MakeOffer(xmrmakerProvideAmount, xmrmakerProvideAmount, exchangeRate, types.EthAssetETH)
	require.NoError(s.T(), err)
>>>>>>> 36b527a9
	defer func() {
		err = bc.ClearOffers(nil)
		require.NoError(s.T(), err)
	}()

	c := rpcclient.NewClient(defaultXMRTakerSwapdEndpoint)

	providers, err := c.Discover(types.ProvidesXMR, defaultDiscoverTimeout)
	require.NoError(s.T(), err)
	require.Equal(s.T(), 1, len(providers))
	require.GreaterOrEqual(s.T(), len(providers[0]), 2)

	resp, err := c.Query(providers[0][0])
	require.NoError(s.T(), err)
	require.GreaterOrEqual(s.T(), len(resp.Offers), 1)
	var respOffer *types.Offer
	for _, offer := range resp.Offers {
		if offerID == offer.GetID().String() {
			respOffer = offer
		}
	}
<<<<<<< HEAD
	require.NotNil(t, respOffer)
	require.Equal(t, xmrmakerProvideAmount, respOffer.MinimumAmount)
	require.Equal(t, xmrmakerProvideAmount, respOffer.MaximumAmount)
	require.Equal(t, exchangeRate, float64(respOffer.ExchangeRate))
	require.Equal(t, asset, respOffer.EthAsset)
}

func TestSuccess_OneSwap(t *testing.T) {
	testSuccess(t, types.EthAssetETH)
}

func testSuccess(t *testing.T, asset types.EthAsset) {
	if os.Getenv(generateBlocksEnv) != falseStr {
		generateBlocks(64)
	}

=======
	require.NotNil(s.T(), respOffer)
	require.Equal(s.T(), xmrmakerProvideAmount, respOffer.MinimumAmount)
	require.Equal(s.T(), xmrmakerProvideAmount, respOffer.MaximumAmount)
	require.Equal(s.T(), exchangeRate, float64(respOffer.ExchangeRate))
}

func (s *IntegrationTestSuite) TestSuccess_OneSwap() {
>>>>>>> 36b527a9
	const testTimeout = time.Second * 75

	ctx, cancel := context.WithCancel(context.Background())
	defer cancel()

	bwsc, err := wsclient.NewWsClient(ctx, defaultXMRMakerSwapdWSEndpoint)
	require.NoError(s.T(), err)

	offerID, statusCh, err := bwsc.MakeOfferAndSubscribe(0.1, xmrmakerProvideAmount,
<<<<<<< HEAD
		types.ExchangeRate(exchangeRate), asset)
	require.NoError(t, err)
=======
		types.ExchangeRate(exchangeRate), types.EthAssetETH)
	require.NoError(s.T(), err)
>>>>>>> 36b527a9

	bc := rpcclient.NewClient(defaultXMRMakerSwapdEndpoint)
	offersBefore, err := bc.GetOffers()
	require.NoError(s.T(), err)
	defer func() {
		err = bc.ClearOffers(nil)
		require.NoError(s.T(), err)
	}()

	errCh := make(chan error, 2)

	var wg sync.WaitGroup
	wg.Add(2)

	go func() {
		defer wg.Done()
		for {
			select {
			case status := <-statusCh:
				s.T().Log("> XMRMaker got status:", status)
				if status.IsOngoing() {
					continue
				}

				if status != types.CompletedSuccess {
					errCh <- fmt.Errorf("swap did not complete successfully: got %s", status)
				}
				return
			case <-time.After(testTimeout):
				errCh <- errors.New("make offer subscription timed out")
				return
			}
		}
	}()

	ac := rpcclient.NewClient(defaultXMRTakerSwapdEndpoint)
	awsc, err := wsclient.NewWsClient(ctx, defaultXMRTakerSwapdWSEndpoint)
	require.NoError(s.T(), err)

	// TODO: implement discovery over websockets (#97)
	providers, err := ac.Discover(types.ProvidesXMR, defaultDiscoverTimeout)
	require.NoError(s.T(), err)
	require.Equal(s.T(), 1, len(providers))
	require.GreaterOrEqual(s.T(), len(providers[0]), 2)

	takerStatusCh, err := awsc.TakeOfferAndSubscribe(providers[0][0], offerID, 0.05)
	require.NoError(s.T(), err)

	go func() {
		defer wg.Done()
		for status := range takerStatusCh {
			s.T().Log("> XMRTaker got status:", status)
			if status.IsOngoing() {
				continue
			}
			if status != types.CompletedSuccess {
				errCh <- fmt.Errorf("swap did not complete successfully: got %s", status)
			}
			return
		}
	}()

	wg.Wait()

	select {
	case err = <-errCh:
		require.NoError(s.T(), err)
	default:
	}

	offersAfter, err := bc.GetOffers()
	require.NoError(s.T(), err)
	require.Equal(s.T(), 1, len(offersBefore)-len(offersAfter))
}

<<<<<<< HEAD
func TestRefund_XMRTakerCancels(t *testing.T) {
	testRefundXMRTakerCancels(t, types.EthAssetETH)
}

func testRefundXMRTakerCancels(t *testing.T, asset types.EthAsset) {
	if os.Getenv(generateBlocksEnv) != falseStr {
		generateBlocks(64)
	}

=======
func (s *IntegrationTestSuite) TestRefund_XMRTakerCancels() {
>>>>>>> 36b527a9
	const (
		testTimeout = time.Second * 60
		swapTimeout = 30
	)

	ctx, cancel := context.WithCancel(context.Background())
	defer cancel()

	bwsc, err := wsclient.NewWsClient(ctx, defaultXMRMakerSwapdWSEndpoint)
	require.NoError(s.T(), err)

	offerID, statusCh, err := bwsc.MakeOfferAndSubscribe(0.1, xmrmakerProvideAmount,
<<<<<<< HEAD
		types.ExchangeRate(exchangeRate), asset)
	require.NoError(t, err)
=======
		types.ExchangeRate(exchangeRate), types.EthAssetETH)
	require.NoError(s.T(), err)
>>>>>>> 36b527a9

	bc := rpcclient.NewClient(defaultXMRMakerSwapdEndpoint)
	offersBefore, err := bc.GetOffers()
	require.NoError(s.T(), err)
	defer func() {
		err = bc.ClearOffers(nil)
		require.NoError(s.T(), err)
	}()

	errCh := make(chan error, 2)

	var wg sync.WaitGroup
	wg.Add(2)

	go func() {
		defer wg.Done()

		for {
			select {
			case status := <-statusCh:
				s.T().Log("> XMRMaker got status:", status)
				if status.IsOngoing() {
					continue
				}
				switch status {
				case types.CompletedRefund:
					// Do nothing, desired outcome
				case types.CompletedSuccess:
					s.T().Log("XMRMaker completed swap before XMRTaker's cancel took affect")
				default:
					errCh <- fmt.Errorf("swap did not succeed or refund for XMRMaker: status=%s", status)
				}
				return
			case <-time.After(testTimeout):
				errCh <- errors.New("make offer subscription timed out")
				return
			}
		}
	}()

	ac := rpcclient.NewClient(defaultXMRTakerSwapdEndpoint)
	awsc, err := wsclient.NewWsClient(ctx, defaultXMRTakerSwapdWSEndpoint)
	require.NoError(s.T(), err)

	err = ac.SetSwapTimeout(swapTimeout)
	require.NoError(s.T(), err)

	providers, err := ac.Discover(types.ProvidesXMR, defaultDiscoverTimeout)
	require.NoError(s.T(), err)
	require.Equal(s.T(), 1, len(providers))
	require.GreaterOrEqual(s.T(), len(providers[0]), 2)

	takerStatusCh, err := awsc.TakeOfferAndSubscribe(providers[0][0], offerID, 0.05)
	require.NoError(s.T(), err)

	go func() {
		defer wg.Done()
		for status := range takerStatusCh {
			s.T().Log("> XMRTaker got status:", status)
			if status != types.ETHLocked {
				continue
			}

			s.T().Log("> XMRTaker cancelling swap!")
			exitStatus, err := ac.Cancel(offerID) //nolint:govet
			if err != nil {
				s.T().Log("XMRTaker got error", err)
				if !strings.Contains(err.Error(), "revert it's the counterparty's turn, unable to refund") {
					errCh <- err
				}
				return
			}

			switch exitStatus {
			case types.CompletedRefund:
				// the desired outcome, do nothing
			case types.CompletedSuccess:
				s.T().Log("XMRTaker's cancel was beaten out by XMRMaker completing the swap")
			default:
				errCh <- fmt.Errorf("did not refund successfully for XMRTaker: exit status was %s", exitStatus)
			}

			return
		}
	}()

	wg.Wait()

	select {
	case err = <-errCh:
		require.NoError(s.T(), err)
	default:
	}

	offersAfter, err := bc.GetOffers()
	require.NoError(s.T(), err)
	require.Equal(s.T(), len(offersBefore), len(offersAfter))
}

// TestRefund_XMRMakerCancels_untilAfterT1 tests the case where XMRTaker and XMRMaker
// both lock their funds, but XMRMaker goes offline
// until time t1 in the swap contract passes. This triggers XMRTaker to refund, which XMRMaker will then
// "come online" to see, and he will then refund also.
func (s *IntegrationTestSuite) TestRefund_XMRMakerCancels_untilAfterT1() {
	// Skipping test as it can't guarantee that the refund will happen before the swap completes
	// successfully:  // https://github.com/athanorlabs/atomic-swap/issues/144
	s.T().Skip()
	testRefundXMRMakerCancels(s.T(), 7, types.CompletedRefund)
	time.Sleep(time.Second * 5)
}

// TestRefund_XMRMakerCancels_afterIsReady tests the case where XMRTaker and XMRMaker both lock their
// funds, but XMRMaker goes offline until past isReady==true and t0, but comes online before t1. When
// XMRMaker comes back online, he should claim the ETH, causing XMRTaker to also claim the XMR.
func TestRefund_XMRMakerCancels_afterIsReady(t *testing.T) {
	// Skipping test as it can't guarantee that the refund will happen before the swap completes
	// successfully:  // https://github.com/athanorlabs/atomic-swap/issues/144
	t.Skip()
	testRefundXMRMakerCancels(t, 30, types.CompletedSuccess)
}

func testRefundXMRMakerCancels(t *testing.T, swapTimeout uint64, expectedExitStatus types.Status) { //nolint:unused
	const testTimeout = time.Second * 60

	ctx, cancel := context.WithCancel(context.Background())
	defer cancel()

	bc := rpcclient.NewClient(defaultXMRMakerSwapdEndpoint)
	bwsc, err := wsclient.NewWsClient(ctx, defaultXMRMakerSwapdWSEndpoint)
	require.NoError(t, err)
	defer func() {
		err = bc.ClearOffers(nil)
		require.NoError(t, err)
	}()

	offerID, statusCh, err := bwsc.MakeOfferAndSubscribe(0.1, xmrmakerProvideAmount,
		types.ExchangeRate(exchangeRate), types.EthAssetETH)
	require.NoError(t, err)

	offersBefore, err := bc.GetOffers()
	require.NoError(t, err)

	errCh := make(chan error, 2)

	var wg sync.WaitGroup
	wg.Add(2)

	go func() {
		defer wg.Done()

		for {
			select {
			case status := <-statusCh:
				t.Log("> XMRMaker got status:", status)
				if status != types.XMRLocked {
					continue
				}

				t.Log("> XMRMaker cancelled swap!")
				exitStatus, err := bc.Cancel(offerID) //nolint:govet
				if err != nil {
					errCh <- err
					return
				}

				if exitStatus != expectedExitStatus {
					errCh <- fmt.Errorf("did not get expected exit status for XMRMaker: got %s, expected %s", exitStatus, expectedExitStatus) //nolint:lll
					return
				}

				t.Log("> XMRMaker refunded successfully")
				return
			case <-time.After(testTimeout):
				errCh <- errors.New("make offer subscription timed out")
			}
		}
	}()

	ac := rpcclient.NewClient(defaultXMRTakerSwapdEndpoint)
	awsc, err := wsclient.NewWsClient(ctx, defaultXMRTakerSwapdWSEndpoint)
	require.NoError(t, err)

	err = ac.SetSwapTimeout(swapTimeout)
	require.NoError(t, err)

	providers, err := ac.Discover(types.ProvidesXMR, defaultDiscoverTimeout)
	require.NoError(t, err)
	require.Equal(t, 1, len(providers))
	require.GreaterOrEqual(t, len(providers[0]), 2)
	takerStatusCh, err := awsc.TakeOfferAndSubscribe(providers[0][0], offerID, 0.05)
	require.NoError(t, err)

	go func() {
		defer wg.Done()

		for status := range takerStatusCh {
			t.Log("> XMRTaker got status:", status)
			if status.IsOngoing() {
				continue
			}

			if status != expectedExitStatus {
				errCh <- fmt.Errorf("did not get expected exit status for XMRTaker: got %s, expected %s", status, expectedExitStatus) //nolint:lll
				return
			}

			t.Log("> XMRTaker refunded successfully")
			return
		}
	}()

	wg.Wait()

	select {
	case err = <-errCh:
		require.NoError(t, err)
	default:
	}

	offersAfter, err := bc.GetOffers()
	require.NoError(t, err)
	if expectedExitStatus != types.CompletedSuccess {
		require.Equal(t, len(offersBefore), len(offersAfter))
	} else {
		require.Equal(t, 1, len(offersBefore)-len(offersAfter))
	}
}

// TestAbort_XMRTakerCancels tests the case where XMRTaker cancels the swap before any funds are locked.
// Both parties should abort the swap successfully.
<<<<<<< HEAD
func TestAbort_XMRTakerCancels(t *testing.T) {
	testAbortXMRTakerCancels(t, types.EthAssetETH)
}

func testAbortXMRTakerCancels(t *testing.T, asset types.EthAsset) {
	if os.Getenv(generateBlocksEnv) != falseStr {
		generateBlocks(64)
	}

=======
func (s *IntegrationTestSuite) TestAbort_XMRTakerCancels() {
>>>>>>> 36b527a9
	const testTimeout = time.Second * 60

	ctx, cancel := context.WithCancel(context.Background())
	defer cancel()

	bwsc, err := wsclient.NewWsClient(ctx, defaultXMRMakerSwapdWSEndpoint)
	require.NoError(s.T(), err)

	offerID, statusCh, err := bwsc.MakeOfferAndSubscribe(0.1, xmrmakerProvideAmount,
<<<<<<< HEAD
		types.ExchangeRate(exchangeRate), asset)
	require.NoError(t, err)
=======
		types.ExchangeRate(exchangeRate), types.EthAssetETH)
	require.NoError(s.T(), err)
>>>>>>> 36b527a9

	bc := rpcclient.NewClient(defaultXMRMakerSwapdEndpoint)
	offersBefore, err := bc.GetOffers()
	require.NoError(s.T(), err)
	defer func() {
		err = bc.ClearOffers(nil)
		require.NoError(s.T(), err)
	}()

	errCh := make(chan error, 2)

	var wg sync.WaitGroup
	wg.Add(2)

	go func() {
		defer wg.Done()

		for {
			select {
			case status := <-statusCh:
				s.T().Log("> XMRMaker got status:", status)
				if status.IsOngoing() {
					continue
				}

				if status != types.CompletedAbort {
					errCh <- fmt.Errorf("swap did not exit successfully for XMRMaker: got %s", status)
				}

				return
			case <-time.After(testTimeout):
				errCh <- errors.New("make offer subscription timed out")
			}
		}
	}()

	ac := rpcclient.NewClient(defaultXMRTakerSwapdEndpoint)
	awsc, err := wsclient.NewWsClient(ctx, defaultXMRTakerSwapdWSEndpoint)
	require.NoError(s.T(), err)

	providers, err := ac.Discover(types.ProvidesXMR, defaultDiscoverTimeout)
	require.NoError(s.T(), err)
	require.Equal(s.T(), 1, len(providers))
	require.GreaterOrEqual(s.T(), len(providers[0]), 2)

	takerStatusCh, err := awsc.TakeOfferAndSubscribe(providers[0][0], offerID, 0.05)
	require.NoError(s.T(), err)

	go func() {
		defer wg.Done()
		for status := range takerStatusCh {
			s.T().Log("> XMRTaker got status:", status)
			if status != types.ExpectingKeys {
				continue
			}

			s.T().Log("> XMRTaker cancelled swap!")
			exitStatus, err := ac.Cancel(offerID) //nolint:govet
			if err != nil {
				errCh <- err
				return
			}

			if exitStatus != types.CompletedAbort {
				errCh <- fmt.Errorf("did not refund exit: exit status was %s", exitStatus)
			}

			return
		}
	}()

	wg.Wait()

	select {
	case err = <-errCh:
		require.NoError(s.T(), err)
	default:
	}

	offersAfter, err := bc.GetOffers()
	require.NoError(s.T(), err)
	require.Equal(s.T(), len(offersBefore), len(offersAfter))
}

// This test simulates the case where neither XMRTaker and XMRMaker have
// locked funds yet, and XMRMaker cancels the swap.
// The swap should abort on XMRMaker's side, but might abort *or* refund on XMRTaker's side, in case she ended up
// locking ETH before she was notified that XMRMaker disconnected.
<<<<<<< HEAD
func TestAbort_XMRMakerCancels(t *testing.T) {
	testAbortXMRMakerCancels(t, types.EthAssetETH)
}

func testAbortXMRMakerCancels(t *testing.T, asset types.EthAsset) {
	if os.Getenv(generateBlocksEnv) != falseStr {
		generateBlocks(64)
	}

=======
func (s *IntegrationTestSuite) TestAbort_XMRMakerCancels() {
>>>>>>> 36b527a9
	const testTimeout = time.Second * 60

	ctx, cancel := context.WithCancel(context.Background())
	defer cancel()

	bcli := rpcclient.NewClient(defaultXMRMakerSwapdEndpoint)
	bwsc, err := wsclient.NewWsClient(ctx, defaultXMRMakerSwapdWSEndpoint)
	require.NoError(s.T(), err)

	offerID, statusCh, err := bwsc.MakeOfferAndSubscribe(0.1, xmrmakerProvideAmount,
<<<<<<< HEAD
		types.ExchangeRate(exchangeRate), asset)
	require.NoError(t, err)
=======
		types.ExchangeRate(exchangeRate), types.EthAssetETH)
	require.NoError(s.T(), err)
>>>>>>> 36b527a9

	bc := rpcclient.NewClient(defaultXMRMakerSwapdEndpoint)
	offersBefore, err := bc.GetOffers()
	require.NoError(s.T(), err)
	defer func() {
		err = bc.ClearOffers(nil)
		require.NoError(s.T(), err)
	}()

	errCh := make(chan error, 2)

	var wg sync.WaitGroup
	wg.Add(2)

	go func() {
		defer wg.Done()

		for {
			select {
			case status := <-statusCh:
				s.T().Log("> XMRMaker got status:", status)
				if status != types.KeysExchanged {
					continue
				}

				s.T().Log("> XMRMaker cancelled swap!")
				exitStatus, err := bcli.Cancel(offerID) //nolint:govet
				if err != nil {
					errCh <- err
					return
				}

				if exitStatus != types.CompletedAbort {
					errCh <- fmt.Errorf("did not abort successfully: exit status was %s", exitStatus)
					return
				}

				s.T().Log("> XMRMaker exited successfully")
				return
			case <-time.After(testTimeout):
				errCh <- errors.New("make offer subscription timed out")
			}
		}
	}()

	c := rpcclient.NewClient(defaultXMRTakerSwapdEndpoint)
	wsc, err := wsclient.NewWsClient(ctx, defaultXMRTakerSwapdWSEndpoint)
	require.NoError(s.T(), err)

	providers, err := c.Discover(types.ProvidesXMR, defaultDiscoverTimeout)
	require.NoError(s.T(), err)
	require.Equal(s.T(), 1, len(providers))
	require.GreaterOrEqual(s.T(), len(providers[0]), 2)

	takerStatusCh, err := wsc.TakeOfferAndSubscribe(providers[0][0], offerID, 0.05)
	require.NoError(s.T(), err)

	go func() {
		defer wg.Done()

		for status := range takerStatusCh {
			s.T().Log("> XMRTaker got status:", status)
			if status.IsOngoing() {
				continue
			}

			if status != types.CompletedAbort && status != types.CompletedRefund {
				errCh <- fmt.Errorf("swap did not exit successfully: got %s", status)
				return
			}

			s.T().Log("> XMRTaker exited successfully")
			return
		}
	}()

	wg.Wait()

	select {
	case err = <-errCh:
		require.NoError(s.T(), err)
	default:
	}

	offersAfter, err := bc.GetOffers()
	require.NoError(s.T(), err)
	require.Equal(s.T(), len(offersBefore), len(offersAfter))
}

// TestError_ShouldOnlyTakeOfferOnce tests the case where two takers try to take the same offer concurrently.
// Only one should succeed, the other should return an error or Abort status.
<<<<<<< HEAD
func TestError_ShouldOnlyTakeOfferOnce(t *testing.T) {
	testErrorShouldOnlyTakeOfferOnce(t, types.EthAssetETH)
}

func testErrorShouldOnlyTakeOfferOnce(t *testing.T, asset types.EthAsset) {
=======
func (s *IntegrationTestSuite) TestError_ShouldOnlyTakeOfferOnce() {
>>>>>>> 36b527a9
	const testTimeout = time.Second * 60
	ctx, cancel := context.WithCancel(context.Background())
	defer cancel()

<<<<<<< HEAD
	bc := rpcclient.NewClient(defaultXMRMakerDaemonEndpoint)
	offerID, err := bc.MakeOffer(xmrmakerProvideAmount, xmrmakerProvideAmount, exchangeRate, asset)
	require.NoError(t, err)
=======
	bc := rpcclient.NewClient(defaultXMRMakerSwapdEndpoint)
	offerID, err := bc.MakeOffer(xmrmakerProvideAmount, xmrmakerProvideAmount, exchangeRate, types.EthAssetETH)
	require.NoError(s.T(), err)
>>>>>>> 36b527a9
	defer func() {
		err = bc.ClearOffers(nil)
		require.NoError(s.T(), err)
	}()

	ac := rpcclient.NewClient(defaultXMRTakerSwapdEndpoint)

	providers, err := ac.Discover(types.ProvidesXMR, defaultDiscoverTimeout)
	require.NoError(s.T(), err)
	require.Equal(s.T(), 1, len(providers))
	require.GreaterOrEqual(s.T(), len(providers[0]), 2)

	errCh := make(chan error, 2)

	var wg sync.WaitGroup
	wg.Add(2)

	go func() {
		defer wg.Done()
		wsc, err := wsclient.NewWsClient(ctx, defaultXMRTakerSwapdWSEndpoint)
		require.NoError(s.T(), err)

		takerStatusCh, err := wsc.TakeOfferAndSubscribe(providers[0][0], offerID, 0.05)
		if err != nil {
			errCh <- err
			return
		}

		for status := range takerStatusCh {
			s.T().Log("> XMRTaker[0] got status:", status)
			if status.IsOngoing() {
				continue
			}

			if status != types.CompletedSuccess {
				errCh <- fmt.Errorf("0th swap did not exit successfully: got %s", status)
				cancel()
				return
			}

			s.T().Log("> XMRTaker[0] exited successfully")
			return
		}
	}()

	go func() {
		defer wg.Done()
		wsc, err := wsclient.NewWsClient(ctx, defaultCharlieSwapdWSEndpoint)
		require.NoError(s.T(), err)

		takerStatusCh, err := wsc.TakeOfferAndSubscribe(providers[0][0], offerID, 0.05)
		if err != nil {
			errCh <- err
			return
		}

		for status := range takerStatusCh {
			s.T().Log("> XMRTaker[1] got status:", status)
			if status.IsOngoing() {
				continue
			}

			if status != types.CompletedSuccess {
				errCh <- fmt.Errorf("1st swap did not exit successfully: got %s", status)
				return
			}

			s.T().Log("> XMRTaker[1] exited successfully")
			return
		}
	}()

	wg.Wait()

	select {
	case err := <-errCh:
		require.NotNil(s.T(), err)
		s.T().Log("got expected error:", err)
	case <-time.After(testTimeout):
		s.T().Fatalf("did not get error from XMRTaker or Charlie")
	}

	select {
	case err := <-errCh:
		s.T().Fatalf("should only have one error! also got %s", err)
	default:
	}
}

<<<<<<< HEAD
func TestSuccess_ConcurrentSwaps(t *testing.T) {
	testSuccessConcurrentSwaps(t, types.EthAssetETH)
}

func testSuccessConcurrentSwaps(t *testing.T, asset types.EthAsset) {
=======
func (s *IntegrationTestSuite) TestSuccess_ConcurrentSwaps() {
>>>>>>> 36b527a9
	const testTimeout = time.Minute * 6
	const numConcurrentSwaps = 10

	ctx, cancel := context.WithCancel(context.Background())
	defer cancel()

	type makerTest struct {
		offerID  string
		statusCh <-chan types.Status
		errCh    chan error
	}

	makerTests := make([]*makerTest, numConcurrentSwaps)

	for i := 0; i < numConcurrentSwaps; i++ {
		bwsc, err := wsclient.NewWsClient(ctx, defaultXMRMakerSwapdWSEndpoint)
		require.NoError(s.T(), err)

		offerID, statusCh, err := bwsc.MakeOfferAndSubscribe(0.1, xmrmakerProvideAmount,
<<<<<<< HEAD
			types.ExchangeRate(exchangeRate), asset)
		require.NoError(t, err)
=======
			types.ExchangeRate(exchangeRate), types.EthAssetETH)
		require.NoError(s.T(), err)
>>>>>>> 36b527a9

		s.T().Log("maker made offer ", offerID)

		makerTests[i] = &makerTest{
			offerID:  offerID,
			statusCh: statusCh,
			errCh:    make(chan error, 2),
		}
	}

	bc := rpcclient.NewClient(defaultXMRMakerSwapdEndpoint)
	offersBefore, err := bc.GetOffers()
	require.NoError(s.T(), err)
	defer func() {
		err = bc.ClearOffers(nil)
		require.NoError(s.T(), err)
	}()

	var wg sync.WaitGroup
	wg.Add(2 * numConcurrentSwaps)

	for _, tc := range makerTests {
		go func(tc *makerTest) {
			defer wg.Done()

			for {
				select {
				case status := <-tc.statusCh:
					s.T().Log("> XMRMaker got status:", status)
					if status.IsOngoing() {
						continue
					}

					if status != types.CompletedSuccess {
						tc.errCh <- fmt.Errorf("swap did not complete successfully: got %s", status)
					}

					return
				case <-time.After(testTimeout):
					tc.errCh <- errors.New("make offer subscription timed out")
				}
			}
		}(tc)
	}

	type takerTest struct {
		statusCh <-chan types.Status
		errCh    chan error
	}

	takerTests := make([]*takerTest, numConcurrentSwaps)

	for i := 0; i < numConcurrentSwaps; i++ {
		ac := rpcclient.NewClient(defaultXMRTakerSwapdEndpoint)
		awsc, err := wsclient.NewWsClient(ctx, defaultXMRTakerSwapdWSEndpoint) //nolint:govet
		require.NoError(s.T(), err)

		// TODO: implement discovery over websockets (#97)
		providers, err := ac.Discover(types.ProvidesXMR, defaultDiscoverTimeout)
		require.NoError(s.T(), err)
		require.Equal(s.T(), 1, len(providers))
		require.GreaterOrEqual(s.T(), len(providers[0]), 2)

		offerID := makerTests[i].offerID
		takerStatusCh, err := awsc.TakeOfferAndSubscribe(providers[0][0], offerID, 0.05)
		require.NoError(s.T(), err)

		s.T().Log("taker took offer ", offerID)

		takerTests[i] = &takerTest{
			statusCh: takerStatusCh,
			errCh:    make(chan error, 2),
		}
	}

	for _, tc := range takerTests {
		go func(tc *takerTest) {
			defer wg.Done()
			for status := range tc.statusCh {
				s.T().Log("> XMRTaker got status:", status)
				if status.IsOngoing() {
					continue
				}

				if status != types.CompletedSuccess {
					tc.errCh <- fmt.Errorf("swap did not complete successfully: got %s", status)
				}

				return
			}
		}(tc)
	}

	wg.Wait()

	for _, tc := range makerTests {
		select {
		case err = <-tc.errCh:
			assert.NoError(s.T(), err)
		default:
		}
	}

	for _, tc := range takerTests {
		select {
		case err = <-tc.errCh:
			assert.NoError(s.T(), err)
		default:
		}
	}

	offersAfter, err := bc.GetOffers()
	require.NoError(s.T(), err)
	require.Equal(s.T(), numConcurrentSwaps, len(offersBefore)-len(offersAfter))
}<|MERGE_RESOLUTION|>--- conflicted
+++ resolved
@@ -106,25 +106,15 @@
 	require.Equal(s.T(), 0, len(providers))
 }
 
-<<<<<<< HEAD
-func TestXMRTaker_Query(t *testing.T) {
-	testXMRTakerQuery(t, types.EthAssetETH)
-}
-
-func testXMRTakerQuery(t *testing.T, asset types.EthAsset) {
-	if os.Getenv(generateBlocksEnv) != falseStr {
-		generateBlocks(64)
-	}
-
-	bc := rpcclient.NewClient(defaultXMRMakerDaemonEndpoint)
+func (s *IntegrationTestSuite) TestXMRTaker_Query() {
+	s.testXMRTakerQuery(types.EthAssetETH)
+}
+
+func (s *IntegrationTestSuite) testXMRTakerQuery(asset types.EthAsset) {
+	bc := rpcclient.NewClient(defaultXMRMakerSwapdEndpoint)
 	offerID, err := bc.MakeOffer(xmrmakerProvideAmount, xmrmakerProvideAmount, exchangeRate, asset)
-	require.NoError(t, err)
-=======
-func (s *IntegrationTestSuite) TestXMRTaker_Query() {
-	bc := rpcclient.NewClient(defaultXMRMakerSwapdEndpoint)
-	offerID, err := bc.MakeOffer(xmrmakerProvideAmount, xmrmakerProvideAmount, exchangeRate, types.EthAssetETH)
-	require.NoError(s.T(), err)
->>>>>>> 36b527a9
+	require.NoError(s.T(), err)
+
 	defer func() {
 		err = bc.ClearOffers(nil)
 		require.NoError(s.T(), err)
@@ -146,32 +136,19 @@
 			respOffer = offer
 		}
 	}
-<<<<<<< HEAD
-	require.NotNil(t, respOffer)
-	require.Equal(t, xmrmakerProvideAmount, respOffer.MinimumAmount)
-	require.Equal(t, xmrmakerProvideAmount, respOffer.MaximumAmount)
-	require.Equal(t, exchangeRate, float64(respOffer.ExchangeRate))
-	require.Equal(t, asset, respOffer.EthAsset)
-}
-
-func TestSuccess_OneSwap(t *testing.T) {
-	testSuccess(t, types.EthAssetETH)
-}
-
-func testSuccess(t *testing.T, asset types.EthAsset) {
-	if os.Getenv(generateBlocksEnv) != falseStr {
-		generateBlocks(64)
-	}
-
-=======
+
 	require.NotNil(s.T(), respOffer)
 	require.Equal(s.T(), xmrmakerProvideAmount, respOffer.MinimumAmount)
 	require.Equal(s.T(), xmrmakerProvideAmount, respOffer.MaximumAmount)
 	require.Equal(s.T(), exchangeRate, float64(respOffer.ExchangeRate))
+	require.Equal(s.T(), asset, respOffer.EthAsset)
 }
 
 func (s *IntegrationTestSuite) TestSuccess_OneSwap() {
->>>>>>> 36b527a9
+	s.testSuccessOneSwap(types.EthAssetETH)
+}
+
+func (s *IntegrationTestSuite) testSuccessOneSwap(asset types.EthAsset) {
 	const testTimeout = time.Second * 75
 
 	ctx, cancel := context.WithCancel(context.Background())
@@ -181,13 +158,8 @@
 	require.NoError(s.T(), err)
 
 	offerID, statusCh, err := bwsc.MakeOfferAndSubscribe(0.1, xmrmakerProvideAmount,
-<<<<<<< HEAD
 		types.ExchangeRate(exchangeRate), asset)
-	require.NoError(t, err)
-=======
-		types.ExchangeRate(exchangeRate), types.EthAssetETH)
-	require.NoError(s.T(), err)
->>>>>>> 36b527a9
+	require.NoError(s.T(), err)
 
 	bc := rpcclient.NewClient(defaultXMRMakerSwapdEndpoint)
 	offersBefore, err := bc.GetOffers()
@@ -263,19 +235,11 @@
 	require.Equal(s.T(), 1, len(offersBefore)-len(offersAfter))
 }
 
-<<<<<<< HEAD
-func TestRefund_XMRTakerCancels(t *testing.T) {
-	testRefundXMRTakerCancels(t, types.EthAssetETH)
-}
-
-func testRefundXMRTakerCancels(t *testing.T, asset types.EthAsset) {
-	if os.Getenv(generateBlocksEnv) != falseStr {
-		generateBlocks(64)
-	}
-
-=======
 func (s *IntegrationTestSuite) TestRefund_XMRTakerCancels() {
->>>>>>> 36b527a9
+	s.testRefundXMRTakerCancels(types.EthAssetETH)
+}
+
+func (s *IntegrationTestSuite) testRefundXMRTakerCancels(asset types.EthAsset) {
 	const (
 		testTimeout = time.Second * 60
 		swapTimeout = 30
@@ -288,13 +252,8 @@
 	require.NoError(s.T(), err)
 
 	offerID, statusCh, err := bwsc.MakeOfferAndSubscribe(0.1, xmrmakerProvideAmount,
-<<<<<<< HEAD
 		types.ExchangeRate(exchangeRate), asset)
-	require.NoError(t, err)
-=======
-		types.ExchangeRate(exchangeRate), types.EthAssetETH)
-	require.NoError(s.T(), err)
->>>>>>> 36b527a9
+	require.NoError(s.T(), err)
 
 	bc := rpcclient.NewClient(defaultXMRMakerSwapdEndpoint)
 	offersBefore, err := bc.GetOffers()
@@ -402,21 +361,24 @@
 	// Skipping test as it can't guarantee that the refund will happen before the swap completes
 	// successfully:  // https://github.com/athanorlabs/atomic-swap/issues/144
 	s.T().Skip()
-	testRefundXMRMakerCancels(s.T(), 7, types.CompletedRefund)
+	s.testRefundXMRMakerCancels(7, types.CompletedRefund)
 	time.Sleep(time.Second * 5)
 }
 
 // TestRefund_XMRMakerCancels_afterIsReady tests the case where XMRTaker and XMRMaker both lock their
 // funds, but XMRMaker goes offline until past isReady==true and t0, but comes online before t1. When
 // XMRMaker comes back online, he should claim the ETH, causing XMRTaker to also claim the XMR.
-func TestRefund_XMRMakerCancels_afterIsReady(t *testing.T) {
+func (s *IntegrationTestSuite) TestRefund_XMRMakerCancels_afterIsReady() {
 	// Skipping test as it can't guarantee that the refund will happen before the swap completes
 	// successfully:  // https://github.com/athanorlabs/atomic-swap/issues/144
-	t.Skip()
-	testRefundXMRMakerCancels(t, 30, types.CompletedSuccess)
-}
-
-func testRefundXMRMakerCancels(t *testing.T, swapTimeout uint64, expectedExitStatus types.Status) { //nolint:unused
+	s.T().Skip()
+	s.testRefundXMRMakerCancels(30, types.CompletedSuccess)
+}
+
+func (s *IntegrationTestSuite) testRefundXMRMakerCancels( //nolint:unused
+	swapTimeout uint64,
+	expectedExitStatus types.Status,
+) {
 	const testTimeout = time.Second * 60
 
 	ctx, cancel := context.WithCancel(context.Background())
@@ -424,18 +386,18 @@
 
 	bc := rpcclient.NewClient(defaultXMRMakerSwapdEndpoint)
 	bwsc, err := wsclient.NewWsClient(ctx, defaultXMRMakerSwapdWSEndpoint)
-	require.NoError(t, err)
+	require.NoError(s.T(), err)
 	defer func() {
 		err = bc.ClearOffers(nil)
-		require.NoError(t, err)
+		require.NoError(s.T(), err)
 	}()
 
 	offerID, statusCh, err := bwsc.MakeOfferAndSubscribe(0.1, xmrmakerProvideAmount,
 		types.ExchangeRate(exchangeRate), types.EthAssetETH)
-	require.NoError(t, err)
+	require.NoError(s.T(), err)
 
 	offersBefore, err := bc.GetOffers()
-	require.NoError(t, err)
+	require.NoError(s.T(), err)
 
 	errCh := make(chan error, 2)
 
@@ -448,12 +410,12 @@
 		for {
 			select {
 			case status := <-statusCh:
-				t.Log("> XMRMaker got status:", status)
+				s.T().Log("> XMRMaker got status:", status)
 				if status != types.XMRLocked {
 					continue
 				}
 
-				t.Log("> XMRMaker cancelled swap!")
+				s.T().Log("> XMRMaker cancelled swap!")
 				exitStatus, err := bc.Cancel(offerID) //nolint:govet
 				if err != nil {
 					errCh <- err
@@ -465,7 +427,7 @@
 					return
 				}
 
-				t.Log("> XMRMaker refunded successfully")
+				s.T().Log("> XMRMaker refunded successfully")
 				return
 			case <-time.After(testTimeout):
 				errCh <- errors.New("make offer subscription timed out")
@@ -475,23 +437,23 @@
 
 	ac := rpcclient.NewClient(defaultXMRTakerSwapdEndpoint)
 	awsc, err := wsclient.NewWsClient(ctx, defaultXMRTakerSwapdWSEndpoint)
-	require.NoError(t, err)
+	require.NoError(s.T(), err)
 
 	err = ac.SetSwapTimeout(swapTimeout)
-	require.NoError(t, err)
+	require.NoError(s.T(), err)
 
 	providers, err := ac.Discover(types.ProvidesXMR, defaultDiscoverTimeout)
-	require.NoError(t, err)
-	require.Equal(t, 1, len(providers))
-	require.GreaterOrEqual(t, len(providers[0]), 2)
+	require.NoError(s.T(), err)
+	require.Equal(s.T(), 1, len(providers))
+	require.GreaterOrEqual(s.T(), len(providers[0]), 2)
 	takerStatusCh, err := awsc.TakeOfferAndSubscribe(providers[0][0], offerID, 0.05)
-	require.NoError(t, err)
+	require.NoError(s.T(), err)
 
 	go func() {
 		defer wg.Done()
 
 		for status := range takerStatusCh {
-			t.Log("> XMRTaker got status:", status)
+			s.T().Log("> XMRTaker got status:", status)
 			if status.IsOngoing() {
 				continue
 			}
@@ -501,7 +463,7 @@
 				return
 			}
 
-			t.Log("> XMRTaker refunded successfully")
+			s.T().Log("> XMRTaker refunded successfully")
 			return
 		}
 	}()
@@ -510,34 +472,26 @@
 
 	select {
 	case err = <-errCh:
-		require.NoError(t, err)
+		require.NoError(s.T(), err)
 	default:
 	}
 
 	offersAfter, err := bc.GetOffers()
-	require.NoError(t, err)
+	require.NoError(s.T(), err)
 	if expectedExitStatus != types.CompletedSuccess {
-		require.Equal(t, len(offersBefore), len(offersAfter))
+		require.Equal(s.T(), len(offersBefore), len(offersAfter))
 	} else {
-		require.Equal(t, 1, len(offersBefore)-len(offersAfter))
+		require.Equal(s.T(), 1, len(offersBefore)-len(offersAfter))
 	}
 }
 
 // TestAbort_XMRTakerCancels tests the case where XMRTaker cancels the swap before any funds are locked.
 // Both parties should abort the swap successfully.
-<<<<<<< HEAD
-func TestAbort_XMRTakerCancels(t *testing.T) {
-	testAbortXMRTakerCancels(t, types.EthAssetETH)
-}
-
-func testAbortXMRTakerCancels(t *testing.T, asset types.EthAsset) {
-	if os.Getenv(generateBlocksEnv) != falseStr {
-		generateBlocks(64)
-	}
-
-=======
 func (s *IntegrationTestSuite) TestAbort_XMRTakerCancels() {
->>>>>>> 36b527a9
+	s.testAbortXMRTakerCancels(types.EthAssetETH)
+}
+
+func (s *IntegrationTestSuite) testAbortXMRTakerCancels(asset types.EthAsset) {
 	const testTimeout = time.Second * 60
 
 	ctx, cancel := context.WithCancel(context.Background())
@@ -547,13 +501,8 @@
 	require.NoError(s.T(), err)
 
 	offerID, statusCh, err := bwsc.MakeOfferAndSubscribe(0.1, xmrmakerProvideAmount,
-<<<<<<< HEAD
 		types.ExchangeRate(exchangeRate), asset)
-	require.NoError(t, err)
-=======
-		types.ExchangeRate(exchangeRate), types.EthAssetETH)
-	require.NoError(s.T(), err)
->>>>>>> 36b527a9
+	require.NoError(s.T(), err)
 
 	bc := rpcclient.NewClient(defaultXMRMakerSwapdEndpoint)
 	offersBefore, err := bc.GetOffers()
@@ -642,19 +591,11 @@
 // locked funds yet, and XMRMaker cancels the swap.
 // The swap should abort on XMRMaker's side, but might abort *or* refund on XMRTaker's side, in case she ended up
 // locking ETH before she was notified that XMRMaker disconnected.
-<<<<<<< HEAD
-func TestAbort_XMRMakerCancels(t *testing.T) {
-	testAbortXMRMakerCancels(t, types.EthAssetETH)
-}
-
-func testAbortXMRMakerCancels(t *testing.T, asset types.EthAsset) {
-	if os.Getenv(generateBlocksEnv) != falseStr {
-		generateBlocks(64)
-	}
-
-=======
 func (s *IntegrationTestSuite) TestAbort_XMRMakerCancels() {
->>>>>>> 36b527a9
+	s.testAbortXMRMakerCancels(types.EthAssetETH)
+}
+
+func (s *IntegrationTestSuite) testAbortXMRMakerCancels(asset types.EthAsset) {
 	const testTimeout = time.Second * 60
 
 	ctx, cancel := context.WithCancel(context.Background())
@@ -665,13 +606,8 @@
 	require.NoError(s.T(), err)
 
 	offerID, statusCh, err := bwsc.MakeOfferAndSubscribe(0.1, xmrmakerProvideAmount,
-<<<<<<< HEAD
 		types.ExchangeRate(exchangeRate), asset)
-	require.NoError(t, err)
-=======
-		types.ExchangeRate(exchangeRate), types.EthAssetETH)
-	require.NoError(s.T(), err)
->>>>>>> 36b527a9
+	require.NoError(s.T(), err)
 
 	bc := rpcclient.NewClient(defaultXMRMakerSwapdEndpoint)
 	offersBefore, err := bc.GetOffers()
@@ -763,28 +699,19 @@
 
 // TestError_ShouldOnlyTakeOfferOnce tests the case where two takers try to take the same offer concurrently.
 // Only one should succeed, the other should return an error or Abort status.
-<<<<<<< HEAD
-func TestError_ShouldOnlyTakeOfferOnce(t *testing.T) {
-	testErrorShouldOnlyTakeOfferOnce(t, types.EthAssetETH)
-}
-
-func testErrorShouldOnlyTakeOfferOnce(t *testing.T, asset types.EthAsset) {
-=======
 func (s *IntegrationTestSuite) TestError_ShouldOnlyTakeOfferOnce() {
->>>>>>> 36b527a9
+	s.testErrorShouldOnlyTakeOfferOnce(types.EthAssetETH)
+}
+
+func (s *IntegrationTestSuite) testErrorShouldOnlyTakeOfferOnce(asset types.EthAsset) {
 	const testTimeout = time.Second * 60
 	ctx, cancel := context.WithCancel(context.Background())
 	defer cancel()
 
-<<<<<<< HEAD
-	bc := rpcclient.NewClient(defaultXMRMakerDaemonEndpoint)
+	bc := rpcclient.NewClient(defaultXMRMakerSwapdEndpoint)
 	offerID, err := bc.MakeOffer(xmrmakerProvideAmount, xmrmakerProvideAmount, exchangeRate, asset)
-	require.NoError(t, err)
-=======
-	bc := rpcclient.NewClient(defaultXMRMakerSwapdEndpoint)
-	offerID, err := bc.MakeOffer(xmrmakerProvideAmount, xmrmakerProvideAmount, exchangeRate, types.EthAssetETH)
-	require.NoError(s.T(), err)
->>>>>>> 36b527a9
+	require.NoError(s.T(), err)
+
 	defer func() {
 		err = bc.ClearOffers(nil)
 		require.NoError(s.T(), err)
@@ -874,15 +801,11 @@
 	}
 }
 
-<<<<<<< HEAD
-func TestSuccess_ConcurrentSwaps(t *testing.T) {
-	testSuccessConcurrentSwaps(t, types.EthAssetETH)
-}
-
-func testSuccessConcurrentSwaps(t *testing.T, asset types.EthAsset) {
-=======
 func (s *IntegrationTestSuite) TestSuccess_ConcurrentSwaps() {
->>>>>>> 36b527a9
+	s.testSuccessConcurrentSwaps(types.EthAssetETH)
+}
+
+func (s *IntegrationTestSuite) testSuccessConcurrentSwaps(asset types.EthAsset) {
 	const testTimeout = time.Minute * 6
 	const numConcurrentSwaps = 10
 
@@ -902,13 +825,8 @@
 		require.NoError(s.T(), err)
 
 		offerID, statusCh, err := bwsc.MakeOfferAndSubscribe(0.1, xmrmakerProvideAmount,
-<<<<<<< HEAD
 			types.ExchangeRate(exchangeRate), asset)
-		require.NoError(t, err)
-=======
-			types.ExchangeRate(exchangeRate), types.EthAssetETH)
-		require.NoError(s.T(), err)
->>>>>>> 36b527a9
+		require.NoError(s.T(), err)
 
 		s.T().Log("maker made offer ", offerID)
 
