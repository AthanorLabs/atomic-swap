--- conflicted
+++ resolved
@@ -365,10 +365,7 @@
 	default:
 	}
 
-<<<<<<< HEAD
-=======
 	// wait for offer to be re-added
->>>>>>> 36518eae
 	time.Sleep(time.Second)
 	offersAfter, err := bc.GetOffers()
 	require.NoError(s.T(), err)
