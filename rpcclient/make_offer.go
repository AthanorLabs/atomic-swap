package rpcclient

import (
	"github.com/cockroachdb/apd/v3"

	"github.com/athanorlabs/atomic-swap/coins"
	"github.com/athanorlabs/atomic-swap/common/rpctypes"
	"github.com/athanorlabs/atomic-swap/common/types"
)

// MakeOffer calls net_makeOffer.
func (c *Client) MakeOffer(
	min, max *apd.Decimal,
	exchangeRate *coins.ExchangeRate,
	ethAsset types.EthAsset,
	relayerEndpoint string,
	relayerFee *apd.Decimal,
) (*rpctypes.MakeOfferResponse, error) {
	const (
		method = "net_makeOffer"
	)

	req := &rpctypes.MakeOfferRequest{
<<<<<<< HEAD
		MinAmount:         min,
		MaxAmount:         max,
		ExchangeRate:      exchangeRate,
		EthAsset:          ethAsset,
		RelayerEndpoint:   relayerEndpoint,
		RelayerCommission: relayerCommission,
=======
		MinAmount:       min,
		MaxAmount:       max,
		ExchangeRate:    exchangeRate,
		EthAsset:        ethcommon.Address(ethAsset).Hex(),
		RelayerEndpoint: relayerEndpoint,
		RelayerFee:      relayerFee,
>>>>>>> 93b8a9da
	}
	res := &rpctypes.MakeOfferResponse{}

	if err := c.Post(method, req, res); err != nil {
		return nil, err
	}

	return res, nil
}<|MERGE_RESOLUTION|>--- conflicted
+++ resolved
@@ -21,21 +21,12 @@
 	)
 
 	req := &rpctypes.MakeOfferRequest{
-<<<<<<< HEAD
-		MinAmount:         min,
-		MaxAmount:         max,
-		ExchangeRate:      exchangeRate,
-		EthAsset:          ethAsset,
-		RelayerEndpoint:   relayerEndpoint,
-		RelayerCommission: relayerCommission,
-=======
 		MinAmount:       min,
 		MaxAmount:       max,
 		ExchangeRate:    exchangeRate,
-		EthAsset:        ethcommon.Address(ethAsset).Hex(),
+		EthAsset:        ethAsset,
 		RelayerEndpoint: relayerEndpoint,
 		RelayerFee:      relayerFee,
->>>>>>> 93b8a9da
 	}
 	res := &rpctypes.MakeOfferResponse{}
 
