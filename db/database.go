package db

import (
	"bytes"
	"encoding/json"
	"fmt"

	"github.com/athanorlabs/atomic-swap/common/types"
	"github.com/athanorlabs/atomic-swap/protocol/swap"

	"github.com/ChainSafe/chaindb"
)

const (
	offerPrefix = "offer"
	swapPrefix  = "swap"
)

// Database is the persistent datastore used by swapd.
type Database struct {
	offerTable chaindb.Database
	swapTable  chaindb.Database
}

// NewDatabase returns a new *Database.
func NewDatabase(cfg *chaindb.Config) (*Database, error) {
	db, err := chaindb.NewBadgerDB(cfg)
	if err != nil {
		return nil, err
	}

	offerTable := chaindb.NewTable(db, offerPrefix)
	swapTable := chaindb.NewTable(db, swapPrefix)

	return &Database{
		offerTable: offerTable,
		swapTable:  swapTable,
	}, nil
}

// Close flushes and closes the database.
func (db *Database) Close() error {
	err := db.offerTable.Close()
	if err != nil {
		return err
	}

	return nil
}

// PutOffer puts an offer in the database.
func (db *Database) PutOffer(offer *types.Offer) error {
	val, err := json.Marshal(offer)
	if err != nil {
		return err
	}

	key := offer.GetID()
	return db.offerTable.Put(key[:], val)
}

// DeleteOffer deletes an offer from the database.
func (db *Database) DeleteOffer(id types.Hash) error {
	return db.offerTable.Del(id[:])
}

// GetAllOffers returns all offers in the database.
func (db *Database) GetAllOffers() ([]*types.Offer, error) {
	iter := db.offerTable.NewIterator()
	defer iter.Release()

	offers := []*types.Offer{}
	for iter.Valid() {
<<<<<<< HEAD
		// key is the offer ID
		key := iter.Key()
		if !bytes.Contains(key, []byte(offerPrefix)) {
			break
		}

		if len(key) != 32 {
			panic(fmt.Sprintf("key (offer ID) length is not 32: %s", key))
		}

=======
>>>>>>> 50e1080d
		// value is the encoded offer
		value := iter.Value()
		var offer types.Offer
		err := json.Unmarshal(value, &offer)
		if err != nil {
			return nil, err
		}

		offers = append(offers, &offer)
		iter.Next()
	}

	return offers, nil
}

// ClearAllOffers clears all offers from the database.
func (db *Database) ClearAllOffers() error {
	iter := db.offerTable.NewIterator()
	defer iter.Release()

	for iter.Valid() {
		// key is the offer ID
		key := iter.Key()
		if len(key) != 32 {
			panic("key (offer ID) length is not 32")
		}

		err := db.offerTable.Del(key)
		if err != nil {
			return err
		}
		iter.Next()
	}

	return nil
}

// PutSwap puts the given swap in the database.
func (db *Database) PutSwap(s *swap.Info) error {
	val, err := json.Marshal(s)
	if err != nil {
		return err
	}

	key := s.ID
	return db.swapTable.Put(key[:], val)
}

// HasSwap returns whether the db contains a swap with the given ID.
func (db *Database) HasSwap(id types.Hash) (bool, error) {
	return db.swapTable.Has(id[:])
}

// GetSwap returns a swap with the given ID, if it exists.
func (db *Database) GetSwap(id types.Hash) (*swap.Info, error) {
	value, err := db.swapTable.Get(id[:])
	if err != nil {
		return nil, err
	}

	var s swap.Info
	err = json.Unmarshal(value, &s)
	if err != nil {
		return nil, err
	}

	return &s, nil
}

// GetAllSwaps returns all swaps in the database.
func (db *Database) GetAllSwaps() ([]*swap.Info, error) {
	iter := db.swapTable.NewIterator()
	defer iter.Release()

	swaps := []*swap.Info{}
	for iter.Valid() {
		// key is the swap ID
		key := iter.Key()
		if !bytes.Contains(key, []byte(swapPrefix)) {
			break
		}

		if len(key) != 32 {
			panic("key (swap ID) length is not 32")
		}

		// value is the encoded swap
		value := iter.Value()
		var s swap.Info
		err := json.Unmarshal(value, &s)
		if err != nil {
			return nil, err
		}

		swaps = append(swaps, &s)
		iter.Next()
	}

	return swaps, nil
}<|MERGE_RESOLUTION|>--- conflicted
+++ resolved
@@ -1,9 +1,7 @@
 package db
 
 import (
-	"bytes"
 	"encoding/json"
-	"fmt"
 
 	"github.com/athanorlabs/atomic-swap/common/types"
 	"github.com/athanorlabs/atomic-swap/protocol/swap"
@@ -71,19 +69,6 @@
 
 	offers := []*types.Offer{}
 	for iter.Valid() {
-<<<<<<< HEAD
-		// key is the offer ID
-		key := iter.Key()
-		if !bytes.Contains(key, []byte(offerPrefix)) {
-			break
-		}
-
-		if len(key) != 32 {
-			panic(fmt.Sprintf("key (offer ID) length is not 32: %s", key))
-		}
-
-=======
->>>>>>> 50e1080d
 		// value is the encoded offer
 		value := iter.Value()
 		var offer types.Offer
@@ -160,16 +145,6 @@
 
 	swaps := []*swap.Info{}
 	for iter.Valid() {
-		// key is the swap ID
-		key := iter.Key()
-		if !bytes.Contains(key, []byte(swapPrefix)) {
-			break
-		}
-
-		if len(key) != 32 {
-			panic("key (swap ID) length is not 32")
-		}
-
 		// value is the encoded swap
 		value := iter.Value()
 		var s swap.Info
