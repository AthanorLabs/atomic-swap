package main

import (
	"context"
	"errors"
	"fmt"
	"math/big"
	"os"
	"path/filepath"
	"strings"

	"github.com/urfave/cli"

	"github.com/noot/atomic-swap/alice"
	"github.com/noot/atomic-swap/bob"
	"github.com/noot/atomic-swap/common"
	recovery "github.com/noot/atomic-swap/monero/recover"
	"github.com/noot/atomic-swap/net"
	"github.com/noot/atomic-swap/rpc"

	logging "github.com/ipfs/go-log"
)

const (
	// default libp2p ports
	defaultLibp2pPort      = 9900
	defaultAliceLibp2pPort = 9933
	defaultBobLibp2pPort   = 9934

	// default libp2p key files
	defaultLibp2pKey      = "node.key"
	defaultAliceLibp2pKey = "alice.key"
	defaultBobLibp2pKey   = "bob.key"

	// default RPC port
	defaultRPCPort      = 5005
	defaultAliceRPCPort = 5001
	defaultBobRPCPort   = 5002

	defaultEnvironment = common.Development
)

var (
	log = logging.Logger("cmd")
	_   = logging.SetLogLevel("alice", "debug")
	_   = logging.SetLogLevel("bob", "debug")
	_   = logging.SetLogLevel("common", "debug")
	_   = logging.SetLogLevel("cmd", "debug")
	_   = logging.SetLogLevel("net", "debug")
	_   = logging.SetLogLevel("rpc", "debug")
)

var (
	app = &cli.App{
		Name:   "atomic-swap",
		Usage:  "A program for doing atomic swaps between ETH and XMR",
		Action: runDaemon,
		Flags: []cli.Flag{
			&cli.UintFlag{
				Name:  "rpc-port",
				Usage: "port for the daemon RPC server to run on; default 5001",
			},
			&cli.StringFlag{
				Name:  "basepath",
				Usage: "path to store swap artefacts",
			},
			&cli.StringFlag{
				Name:  "libp2p-key",
				Usage: "libp2p private key",
			},
			&cli.UintFlag{
				Name:  "libp2p-port",
				Usage: "libp2p port to listen on",
			},
			&cli.StringFlag{
				Name:  "wallet-file",
				Usage: "filename of wallet file containing XMR to be swapped; required if running as Bob",
			},
			&cli.StringFlag{
				Name:  "wallet-password",
				Usage: "password of wallet file containing XMR to be swapped",
			},
			&cli.StringFlag{
				Name:  "env",
				Usage: "environment to use: one of mainnet, stagenet, or dev",
			},
			&cli.StringFlag{
				Name:  "monero-endpoint",
				Usage: "monero-wallet-rpc endpoint",
			},
			&cli.StringFlag{
				Name:  "monero-daemon-endpoint",
				Usage: "monerod RPC endpoint",
			},
			&cli.StringFlag{
				Name:  "ethereum-endpoint",
				Usage: "ethereum client endpoint",
			},
			&cli.StringFlag{
				Name:  "ethereum-privkey",
				Usage: "file containing a private key hex string",
			},
			&cli.UintFlag{
				Name:  "ethereum-chain-id",
				Usage: "ethereum chain ID; eg. mainnet=1, ropsten=3, rinkeby=4, goerli=5, ganache=1337",
			},
			&cli.StringFlag{
				Name:  "bootnodes",
				Usage: "comma-separated string of libp2p bootnodes",
			},
			&cli.UintFlag{
				Name:  "gas-price",
				Usage: "ethereum gas price to use for transactions (in gwei). if not set, the gas price is set via oracle.",
			},
			&cli.UintFlag{
				Name:  "gas-limit",
				Usage: "ethereum gas limit to use for transactions. if not set, the gas limit is estimated for each transaction.",
			},
			&cli.BoolFlag{
				Name: "dev-alice",
			},
			&cli.BoolFlag{
				Name: "dev-bob",
			},
		},
	}
)

func main() {
	if err := app.Run(os.Args); err != nil {
		log.Error(err)
		os.Exit(1)
	}
}

type aliceHandler interface {
	rpc.Alice
	SetMessageSender(net.MessageSender)
}

type bobHandler interface {
	net.Handler
	rpc.Bob
	SetMessageSender(net.MessageSender)
}

func runDaemon(c *cli.Context) error {
	env, cfg, err := getEnvironment(c)
	if err != nil {
		return err
	}

	devAlice := c.Bool("dev-alice")
	devBob := c.Bool("dev-bob")

	chainID := int64(c.Uint("ethereum-chain-id"))
	if chainID == 0 {
		chainID = cfg.EthereumChainID
	}

	ctx, cancel := context.WithCancel(context.Background())
	defer cancel()

	a, b, err := getProtocolHandlers(ctx, c, env, cfg, chainID, devBob)
	if err != nil {
		return err
	}

	var bootnodes []string
	if c.String("bootnodes") != "" {
		bootnodes = strings.Split(c.String("bootnodes"), ",")
	}

	k := c.String("libp2p-key")
	p := uint16(c.Uint("libp2p-port"))
	var (
		libp2pKey  string
		libp2pPort uint16
		rpcPort    uint16
	)

	switch {
	case k != "":
		libp2pKey = k
	case devAlice:
		libp2pKey = defaultAliceLibp2pKey
	case devBob:
		libp2pKey = defaultBobLibp2pKey
	default:
		libp2pKey = defaultLibp2pKey
	}

	switch {
	case p != 0:
		libp2pPort = p
	case devAlice:
		libp2pPort = defaultAliceLibp2pPort
	case devBob:
		libp2pPort = defaultBobLibp2pPort
	default:
		libp2pPort = defaultLibp2pPort
		//	return errors.New("must provide --libp2p-port")
	}

	netCfg := &net.Config{
		Ctx:         ctx,
		Environment: env,
		ChainID:     chainID,
		Port:        libp2pPort,
		KeyFile:     libp2pKey,
		Bootnodes:   bootnodes,
		Handler:     b, // handler handles initiated ("taken") swaps
	}

	host, err := net.NewHost(netCfg)
	if err != nil {
		return err
	}

	// connect network to protocol handlers
	a.SetMessageSender(host)
	b.SetMessageSender(host)

	if err = host.Start(); err != nil {
		return err
	}

	p = uint16(c.Uint("rpc-port"))
	switch {
	case p != 0:
		rpcPort = p
	case devAlice:
		rpcPort = defaultAliceRPCPort
	case devBob:
		rpcPort = defaultBobRPCPort
	default:
		rpcPort = defaultRPCPort
		//	return errors.New("must provide --rpc-port")
	}

	mr, err := getRecoverer(c, env, isAlice, isBob)
	if err != nil {
		return err
	}

	rpcCfg := &rpc.Config{
<<<<<<< HEAD
		Port:            rpcPort,
		Net:             host,
		Protocol:        handler,
		MoneroRecoverer: mr,
=======
		Port:  rpcPort,
		Net:   host,
		Alice: a,
		Bob:   b,
>>>>>>> 0922dc95
	}

	s, err := rpc.NewServer(rpcCfg)
	if err != nil {
		return err
	}

	errCh := s.Start()
	go func() {
		select {
		case <-ctx.Done():
			return
		case err := <-errCh:
			log.Errorf("failed to start RPC server: %s", err)
			os.Exit(1)
		}
	}()

	log.Info("started swapd with basepath %d",
		cfg.Basepath,
	)
	wait(ctx)
	return nil
}

func getEnvironment(c *cli.Context) (env common.Environment, cfg common.Config, err error) {
	switch c.String("env") {
	case "mainnet":
		env = common.Mainnet
		cfg = common.MainnetConfig
	case "stagenet":
		env = common.Stagenet
		cfg = common.StagenetConfig
	case "dev":
		env = common.Development
		cfg = common.DevelopmentConfig
	case "":
		env = defaultEnvironment
		cfg = common.DevelopmentConfig
	default:
		return 0, common.Config{}, errors.New("--env must be one of mainnet, stagenet, or dev")
	}

	return env, cfg, nil
}

func getEthereumPrivateKey(c *cli.Context, env common.Environment, devBob bool) (ethPrivKey string, err error) {
	if c.String("ethereum-privkey") != "" {
		ethPrivKeyFile := c.String("ethereum-privkey")
		key, err := os.ReadFile(filepath.Clean(ethPrivKeyFile))
		if err != nil {
			return "", fmt.Errorf("failed to read ethereum-privkey file: %w", err)
		}

		if key[len(key)-1] == '\n' {
			key = key[:len(key)-1]
		}

		ethPrivKey = string(key)
	} else {
		if env != common.Development {
			// TODO: allow this to be set via RPC
			return "", errors.New("must provide --ethereum-privkey file for non-development environment")
		}

		log.Warn("no ethereum private key file provided, using ganache deterministic key")
		if devBob {
			ethPrivKey = common.DefaultPrivKeyBob
		} else {
			ethPrivKey = common.DefaultPrivKeyAlice
		}
	}

	return ethPrivKey, nil
}

<<<<<<< HEAD
func getRecoverer(c *cli.Context, env common.Environment, isAlice, isBob bool) (rpc.MoneroRecoverer, error) {
	var (
		moneroEndpoint, ethEndpoint string
	)

	if c.String("monero-endpoint") != "" {
		moneroEndpoint = c.String("monero-endpoint")
	} else {
		switch {
		case isAlice:
			moneroEndpoint = common.DefaultAliceMoneroEndpoint
		case isBob:
			moneroEndpoint = common.DefaultBobMoneroEndpoint
		default:
			moneroEndpoint = common.DefaultAliceMoneroEndpoint
		}
	}

	if c.String("ethereum-endpoint") != "" {
		ethEndpoint = c.String("ethereum-endpoint")
	} else {
		ethEndpoint = common.DefaultEthEndpoint
	}

	log.Info("created recovery module with monero endpoint %s and ethereum endpoint %s",
		moneroEndpoint,
		ethEndpoint,
	)
	return recovery.NewRecoverer(env, moneroEndpoint, ethEndpoint)
}

func getProtocolHandler(ctx context.Context, c *cli.Context, env common.Environment, cfg common.Config,
	chainID int64, isAlice, isBob bool) (handler protocolHandler, err error) {
=======
func getProtocolHandlers(ctx context.Context, c *cli.Context, env common.Environment, cfg common.Config,
	chainID int64, devBob bool) (a aliceHandler, b bobHandler, err error) {
>>>>>>> 0922dc95
	var (
		moneroEndpoint, daemonEndpoint, ethEndpoint string
	)

	if c.String("monero-endpoint") != "" {
		moneroEndpoint = c.String("monero-endpoint")
	} else if devBob {
		moneroEndpoint = common.DefaultBobMoneroEndpoint
	} else {
<<<<<<< HEAD
		switch {
		case isAlice:
			moneroEndpoint = common.DefaultAliceMoneroEndpoint
		case isBob:
			moneroEndpoint = common.DefaultBobMoneroEndpoint
		default:
			moneroEndpoint = common.DefaultAliceMoneroEndpoint
		}
=======
		moneroEndpoint = common.DefaultAliceMoneroEndpoint
>>>>>>> 0922dc95
	}

	if c.String("ethereum-endpoint") != "" {
		ethEndpoint = c.String("ethereum-endpoint")
	} else {
		ethEndpoint = common.DefaultEthEndpoint
	}

	ethPrivKey, err := getEthereumPrivateKey(c, env, devBob)
	if err != nil {
		return nil, nil, err
	}

	if c.String("monero-daemon-endpoint") != "" {
		daemonEndpoint = c.String("monero-daemon-endpoint")
	} else {
		daemonEndpoint = cfg.MoneroDaemonEndpoint
	}

	// TODO: add configs for different eth testnets + L2 and set gas limit based on those, if not set
	var gasPrice *big.Int
	if c.Uint("gas-price") != 0 {
		gasPrice = big.NewInt(int64(c.Uint("gas-price")))
	}

	aliceCfg := &alice.Config{
		Ctx:                  ctx,
		Basepath:             cfg.Basepath,
		MoneroWalletEndpoint: moneroEndpoint,
		EthereumEndpoint:     ethEndpoint,
		EthereumPrivateKey:   ethPrivKey,
		Environment:          env,
		ChainID:              chainID,
		GasPrice:             gasPrice,
		GasLimit:             uint64(c.Uint("gas-limit")),
	}

	a, err = alice.NewAlice(aliceCfg)
	if err != nil {
		return nil, nil, err
	}

	walletFile := c.String("wallet-file")

	// empty password is ok
	walletPassword := c.String("wallet-password")

	bobCfg := &bob.Config{
		Ctx:                  ctx,
		Basepath:             cfg.Basepath,
		MoneroWalletEndpoint: moneroEndpoint,
		MoneroDaemonEndpoint: daemonEndpoint,
		WalletFile:           walletFile,
		WalletPassword:       walletPassword,
		EthereumEndpoint:     ethEndpoint,
		EthereumPrivateKey:   ethPrivKey,
		Environment:          env,
		ChainID:              chainID,
		GasPrice:             gasPrice,
		GasLimit:             uint64(c.Uint("gas-limit")),
	}

	b, err = bob.NewBob(bobCfg)
	if err != nil {
		return nil, nil, err
	}

<<<<<<< HEAD
	log.Info("created swap protocol module with monero endpoint %s and ethereum endpoint %s",
		moneroEndpoint,
		ethEndpoint,
	)
	return handler, nil
=======
	return a, b, nil
>>>>>>> 0922dc95
}<|MERGE_RESOLUTION|>--- conflicted
+++ resolved
@@ -235,26 +235,19 @@
 		rpcPort = defaultBobRPCPort
 	default:
 		rpcPort = defaultRPCPort
-		//	return errors.New("must provide --rpc-port")
-	}
-
-	mr, err := getRecoverer(c, env, isAlice, isBob)
+	}
+
+	mr, err := getRecoverer(c, env, devBob)
 	if err != nil {
 		return err
 	}
 
 	rpcCfg := &rpc.Config{
-<<<<<<< HEAD
 		Port:            rpcPort,
 		Net:             host,
-		Protocol:        handler,
+		Alice:           a,
+		Bob:             b,
 		MoneroRecoverer: mr,
-=======
-		Port:  rpcPort,
-		Net:   host,
-		Alice: a,
-		Bob:   b,
->>>>>>> 0922dc95
 	}
 
 	s, err := rpc.NewServer(rpcCfg)
@@ -331,46 +324,9 @@
 	return ethPrivKey, nil
 }
 
-<<<<<<< HEAD
-func getRecoverer(c *cli.Context, env common.Environment, isAlice, isBob bool) (rpc.MoneroRecoverer, error) {
+func getRecoverer(c *cli.Context, env common.Environment, devBob bool) (rpc.MoneroRecoverer, error) {
 	var (
 		moneroEndpoint, ethEndpoint string
-	)
-
-	if c.String("monero-endpoint") != "" {
-		moneroEndpoint = c.String("monero-endpoint")
-	} else {
-		switch {
-		case isAlice:
-			moneroEndpoint = common.DefaultAliceMoneroEndpoint
-		case isBob:
-			moneroEndpoint = common.DefaultBobMoneroEndpoint
-		default:
-			moneroEndpoint = common.DefaultAliceMoneroEndpoint
-		}
-	}
-
-	if c.String("ethereum-endpoint") != "" {
-		ethEndpoint = c.String("ethereum-endpoint")
-	} else {
-		ethEndpoint = common.DefaultEthEndpoint
-	}
-
-	log.Info("created recovery module with monero endpoint %s and ethereum endpoint %s",
-		moneroEndpoint,
-		ethEndpoint,
-	)
-	return recovery.NewRecoverer(env, moneroEndpoint, ethEndpoint)
-}
-
-func getProtocolHandler(ctx context.Context, c *cli.Context, env common.Environment, cfg common.Config,
-	chainID int64, isAlice, isBob bool) (handler protocolHandler, err error) {
-=======
-func getProtocolHandlers(ctx context.Context, c *cli.Context, env common.Environment, cfg common.Config,
-	chainID int64, devBob bool) (a aliceHandler, b bobHandler, err error) {
->>>>>>> 0922dc95
-	var (
-		moneroEndpoint, daemonEndpoint, ethEndpoint string
 	)
 
 	if c.String("monero-endpoint") != "" {
@@ -378,18 +334,34 @@
 	} else if devBob {
 		moneroEndpoint = common.DefaultBobMoneroEndpoint
 	} else {
-<<<<<<< HEAD
-		switch {
-		case isAlice:
-			moneroEndpoint = common.DefaultAliceMoneroEndpoint
-		case isBob:
-			moneroEndpoint = common.DefaultBobMoneroEndpoint
-		default:
-			moneroEndpoint = common.DefaultAliceMoneroEndpoint
-		}
-=======
 		moneroEndpoint = common.DefaultAliceMoneroEndpoint
->>>>>>> 0922dc95
+	}
+
+	if c.String("ethereum-endpoint") != "" {
+		ethEndpoint = c.String("ethereum-endpoint")
+	} else {
+		ethEndpoint = common.DefaultEthEndpoint
+	}
+
+	log.Info("created recovery module with monero endpoint %s and ethereum endpoint %s",
+		moneroEndpoint,
+		ethEndpoint,
+	)
+	return recovery.NewRecoverer(env, moneroEndpoint, ethEndpoint)
+}
+
+func getProtocolHandlers(ctx context.Context, c *cli.Context, env common.Environment, cfg common.Config,
+	chainID int64, devBob bool) (a aliceHandler, b bobHandler, err error) {
+	var (
+		moneroEndpoint, daemonEndpoint, ethEndpoint string
+	)
+
+	if c.String("monero-endpoint") != "" {
+		moneroEndpoint = c.String("monero-endpoint")
+	} else if devBob {
+		moneroEndpoint = common.DefaultBobMoneroEndpoint
+	} else {
+		moneroEndpoint = common.DefaultAliceMoneroEndpoint
 	}
 
 	if c.String("ethereum-endpoint") != "" {
@@ -457,13 +429,9 @@
 		return nil, nil, err
 	}
 
-<<<<<<< HEAD
 	log.Info("created swap protocol module with monero endpoint %s and ethereum endpoint %s",
 		moneroEndpoint,
 		ethEndpoint,
 	)
-	return handler, nil
-=======
 	return a, b, nil
->>>>>>> 0922dc95
 }