--- conflicted
+++ resolved
@@ -274,11 +274,7 @@
 		port = defaultRPCPort
 	}
 
-<<<<<<< HEAD
-	amount := uint64(c.Uint("amount"))
-=======
 	amount := float64(c.Float64("amount"))
->>>>>>> a2dbad20
 
 	var bootnodes []string
 	if c.String("bootnodes") != "" {
