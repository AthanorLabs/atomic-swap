package main

import (
	"bytes"
	"context"
	"crypto/ecdsa"
	"errors"
	"fmt"
	"math/big"
	"net/http"
	"os"
	"path"
	"strings"

	"github.com/ChainSafe/chaindb"
	ethcommon "github.com/ethereum/go-ethereum/common"
	"github.com/ethereum/go-ethereum/ethclient"
	"github.com/urfave/cli/v2"

	"github.com/athanorlabs/atomic-swap/cliutil"
	"github.com/athanorlabs/atomic-swap/common"
	"github.com/athanorlabs/atomic-swap/db"
	"github.com/athanorlabs/atomic-swap/monero"
	"github.com/athanorlabs/atomic-swap/net"
	"github.com/athanorlabs/atomic-swap/protocol/backend"
	"github.com/athanorlabs/atomic-swap/protocol/swap"
	"github.com/athanorlabs/atomic-swap/protocol/xmrmaker"
	"github.com/athanorlabs/atomic-swap/protocol/xmrtaker"
	"github.com/athanorlabs/atomic-swap/rpc"

	logging "github.com/ipfs/go-log"
)

const (
	// default libp2p ports
	defaultLibp2pPort         = 9900
	defaultXMRTakerLibp2pPort = 9933
	defaultXMRMakerLibp2pPort = 9934

	// default RPC port
	defaultRPCPort         = 5005
	defaultXMRTakerRPCPort = 5001
	defaultXMRMakerRPCPort = 5002
)

var (
	log = logging.Logger("cmd")

	// Default dev base paths. If SWAP_TEST_DATA_DIR is not defined, it is
	// still safe, there just won't be an intermediate directory and tests
	// could fail from stale data.
	testDataDir = os.Getenv("SWAP_TEST_DATA_DIR")
	// MkdirTemp uses os.TempDir() by default if the first argument is an empty string.
	defaultXMRMakerDataDir, _ = os.MkdirTemp("", path.Join(testDataDir, "xmrmaker-*"))
	defaultXMRTakerDataDir, _ = os.MkdirTemp("", path.Join(testDataDir, "xmrtaker-*"))
)

const (
	flagRPCPort    = "rpc-port"
	flagDataDir    = "data-dir"
	flagLibp2pKey  = "libp2p-key"
	flagLibp2pPort = "libp2p-port"
	flagBootnodes  = "bootnodes"

	flagEnv                  = "env"
	flagMoneroDaemonHost     = "monerod-host"
	flagMoneroDaemonPort     = "monerod-port"
	flagMoneroWalletPath     = "wallet-file"
	flagMoneroWalletPassword = "wallet-password"
	flagMoneroWalletPort     = "wallet-port"
	flagEthereumEndpoint     = "ethereum-endpoint"
	flagEthereumPrivKey      = "ethereum-privkey"
	flagContractAddress      = "contract-address"
	flagGasPrice             = "gas-price"
	flagGasLimit             = "gas-limit"
	flagUseExternalSigner    = "external-signer"

	flagDevXMRTaker      = "dev-xmrtaker"
	flagDevXMRMaker      = "dev-xmrmaker"
	flagDeploy           = "deploy"
	flagForwarderAddress = "forwarder-address"
	flagTransferBack     = "transfer-back"

	flagLogLevel = "log-level"
)

var (
	app = &cli.App{
		Name:                 "swapd",
		Usage:                "A program for doing atomic swaps between ETH and XMR",
		Version:              cliutil.GetVersion(),
		Action:               runDaemon,
		EnableBashCompletion: true,
		Suggest:              true,
		Flags: []cli.Flag{
			&cli.UintFlag{
				Name:  flagRPCPort,
				Usage: "Port for the daemon RPC server to run on",
				Value: defaultRPCPort,
			},
			&cli.StringFlag{
				Name:  flagDataDir,
				Usage: "Path to store swap artifacts", //nolint:misspell
				Value: "{HOME}/.atomicswap/{ENV}",     // For --help only, actual default replaces variables
			},
			&cli.StringFlag{
				Name:  flagLibp2pKey,
				Usage: "libp2p private key",
				Value: fmt.Sprintf("{DATA_DIR}/%s", common.DefaultLibp2pKeyFileName),
			},
			&cli.UintFlag{
				Name:  flagLibp2pPort,
				Usage: "libp2p port to listen on",
				Value: defaultLibp2pPort,
			},
			&cli.StringFlag{
				Name:  flagEnv,
				Usage: "Environment to use: one of mainnet, stagenet, or dev",
				Value: "dev",
			},
			&cli.StringFlag{
				Name:  flagMoneroDaemonHost,
				Usage: "monerod host",
				Value: "127.0.0.1",
			},
			&cli.UintFlag{
				Name: flagMoneroDaemonPort,
				Usage: fmt.Sprintf("monerod port (--%s=stagenet changes default to %d)",
					flagEnv, common.DefaultMoneroDaemonStagenetPort),
				Value: common.DefaultMoneroDaemonMainnetPort, // at least for now, this is also the dev default
			},
			&cli.StringFlag{
				Name:  flagMoneroWalletPath,
				Usage: "Path to the Monero wallet file, created if missing",
				Value: fmt.Sprintf("{DATA-DIR}/wallet/%s", common.DefaultMoneroWalletName),
			},
			&cli.StringFlag{
				Name:  flagMoneroWalletPassword,
				Usage: "Password of monero wallet file",
			},
			&cli.UintFlag{
				Name:   flagMoneroWalletPort,
				Usage:  "The port that the internal monero-wallet-rpc instance listens on",
				Hidden: true, // flag is for integration tests and won't be supported long term
			},
			&cli.StringFlag{
				Name:  flagEthereumEndpoint,
				Usage: "Ethereum client endpoint",
			},
			&cli.StringFlag{
				Name:  flagEthereumPrivKey,
				Usage: "File containing ethereum private key as hex, new key is generated if missing",
				Value: fmt.Sprintf("{DATA-DIR}/%s", common.DefaultEthKeyFileName),
			},
			&cli.StringFlag{
				Name:  flagContractAddress,
				Usage: "Address of instance of SwapFactory.sol already deployed on-chain; required if running on mainnet",
			},
			&cli.StringSliceFlag{
				Name:    flagBootnodes,
				Aliases: []string{"bn"},
				Usage:   "libp2p bootnode, comma separated if passing multiple to a single flag",
			},
			&cli.UintFlag{
				Name:  flagGasPrice,
				Usage: "Ethereum gas price to use for transactions (in gwei). If not set, the gas price is set via oracle.",
			},
			&cli.UintFlag{
				Name:  flagGasLimit,
				Usage: "Ethereum gas limit to use for transactions. If not set, the gas limit is estimated for each transaction.",
			},
			&cli.BoolFlag{
				Name:  flagDevXMRTaker,
				Usage: "Run in development mode and use ETH provider default values",
			},
			&cli.BoolFlag{
				Name:  flagDevXMRMaker,
				Usage: "Run in development mode and use XMR provider default values",
			},
			&cli.BoolFlag{
				Name:  flagDeploy,
				Usage: "Deploy an instance of the swap contract",
			},
			&cli.StringFlag{
				Name:  flagForwarderAddress,
				Usage: "Specifies the Ethereum address of the trusted forwarder contract when deploying the swap contract. Ignored if --deploy is not passed.", //nolint:lll
			},
			&cli.BoolFlag{
				Name:  flagTransferBack,
				Usage: "Set to false to leave XMR in generated swap wallet instead of moving to primary.",
				Value: true,
			},
			&cli.StringFlag{
				Name:  flagLogLevel,
				Usage: "Set log level: one of [error|warn|info|debug]",
				Value: "info",
			},
			&cli.BoolFlag{
				Name:  flagUseExternalSigner,
				Usage: "Use external signer, for usage with the swap UI",
			},
		},
	}
)

func main() {
	if err := app.Run(os.Args); err != nil {
		log.Fatal(err)
		os.Exit(1)
	}
}

type xmrtakerHandler interface {
	rpc.XMRTaker
}

type xmrmakerHandler interface {
	net.Handler
	rpc.XMRMaker
}

type daemon struct {
	ctx       context.Context
	cancel    context.CancelFunc
	database  *db.Database
	host      net.Host
	rpcServer *rpc.Server

	// this channel is closed once the daemon has started up
	// (but before the RPC server starts, since that blocks)
	startedCh chan struct{}
}

func setLogLevelsFromContext(c *cli.Context) error {
	const (
		levelError = "error"
		levelWarn  = "warn"
		levelInfo  = "info"
		levelDebug = "debug"
	)

	level := c.String(flagLogLevel)
	switch level {
	case levelError, levelWarn, levelInfo, levelDebug:
	default:
		return fmt.Errorf("invalid log level %q", level)
	}

	setLogLevels(level)
	return nil
}

func setLogLevels(level string) {
	_ = logging.SetLogLevel("xmrtaker", level)
	_ = logging.SetLogLevel("xmrmaker", level)
	_ = logging.SetLogLevel("common", level)
	_ = logging.SetLogLevel("cmd", level)
	_ = logging.SetLogLevel("net", level)
	_ = logging.SetLogLevel("offers", level)
	_ = logging.SetLogLevel("rpc", level)
	_ = logging.SetLogLevel("monero", level)
	_ = logging.SetLogLevel("contracts", level)
}

func runDaemon(c *cli.Context) error {
	ctx, cancel := context.WithCancel(c.Context)
	defer cancel()
	go signalHandler(ctx, cancel)

	if err := setLogLevelsFromContext(c); err != nil {
		return err
	}

	d := newEmptyDaemon(ctx, cancel)
	if err := d.make(c); err != nil {
		log.Errorf("RPC/Websocket server exited: %s", err)
		cancel()
	}
	if err := d.stop(); err != nil {
		log.Warnf("Cleanup error: %s", err)
	}

	return nil
}

func newEmptyDaemon(ctx context.Context, cancel context.CancelFunc) *daemon {
	return &daemon{
		ctx:       ctx,
		cancel:    cancel,
		startedCh: make(chan struct{}),
	}
}

func (d *daemon) stop() error {
	var hostErr, rpcErr, dbErr error
	d.cancel()

	if d.host != nil {
		if hostErr = d.host.Stop(); hostErr != nil {
			hostErr = fmt.Errorf("shutting down peer-to-peer services: %w", hostErr)
		}
	}

	if d.rpcServer != nil {
		if rpcErr = d.rpcServer.Stop(); rpcErr != nil {
			rpcErr = fmt.Errorf("shutting down RPC/Websockets service: %s", rpcErr)
		}
	}

	if d.database != nil {
		if dbErr = d.database.Close(); dbErr != nil {
			dbErr = fmt.Errorf("syncing database: %s", dbErr)
		}
	}

	// Making sure the database is synced is the most important task, so we don't want to
	// skip closing it if errors happen when stopping other services. We also want to
	// close services that may modify the database before closing the database. Lastly, if
	// we get multiple errors and need to chose which one to propagate upwards, a database
	// error should be prioritised first.
	switch {
	case dbErr != nil:
		return dbErr
	case rpcErr != nil:
		return rpcErr
	case hostErr != nil:
		return hostErr
	default:
		return nil
	}
}

// expandBootnodes expands the boot nodes passed on the command line that
// can be specified individually with multiple flags, but can also contain
// multiple boot nodes passed to single flag separated by commas.
func expandBootnodes(nodesCLI []string) []string {
	var nodes []string
	for _, n := range nodesCLI {
		splitNodes := strings.Split(n, ",")
		for _, ns := range splitNodes {
			nodes = append(nodes, strings.TrimSpace(ns))
		}
	}
	return nodes
}

func (d *daemon) make(c *cli.Context) error { //nolint:gocyclo
	env, cfg, err := cliutil.GetEnvironment(c.String(flagEnv))
	if err != nil {
		return err
	}

	devXMRMaker := c.Bool(flagDevXMRMaker)
	devXMRTaker := c.Bool(flagDevXMRTaker)
	if devXMRMaker && devXMRTaker {
		return errFlagsMutuallyExclusive(flagDevXMRMaker, flagDevXMRTaker)
	}

	// cfg.DataDir already has a default set, so only override if the user explicitly set the flag
	if c.IsSet(flagDataDir) {
		cfg.DataDir = c.String(flagDataDir) // override the value derived from `flagEnv`
		if cfg.DataDir == "" {
			return errFlagValueEmpty(flagDataDir)
		}
	} else if env == common.Development {
		// Override in dev scenarios if the value was not explicitly set
		switch {
		case devXMRTaker:
			cfg.DataDir = defaultXMRTakerDataDir
		case devXMRMaker:
			cfg.DataDir = defaultXMRMakerDataDir
		}
	}
	if err = common.MakeDir(cfg.DataDir); err != nil {
		return err
	}

	if len(c.StringSlice(flagBootnodes)) > 0 {
		cfg.Bootnodes = expandBootnodes(c.StringSlice(flagBootnodes))
	}

	libp2pKey := cfg.LibP2PKeyFile()
	if c.IsSet(flagLibp2pKey) {
		libp2pKey = c.String(flagLibp2pKey)
		if libp2pKey == "" {
			return errFlagValueEmpty(flagLibp2pKey)
		}
	}

	libp2pPort := uint16(c.Uint(flagLibp2pPort))
	if !c.IsSet(flagLibp2pPort) {
		switch {
		case devXMRTaker:
			libp2pPort = defaultXMRTakerLibp2pPort
		case devXMRMaker:
			libp2pPort = defaultXMRMakerLibp2pPort
		}
	}

	ethEndpoint := common.DefaultEthEndpoint
	if c.String(flagEthereumEndpoint) != "" {
		ethEndpoint = c.String(flagEthereumEndpoint)
	}
	ec, err := ethclient.Dial(ethEndpoint)
	if err != nil {
		return err
	}
	chainID, err := ec.ChainID(d.ctx)
	if err != nil {
		return err
	}

	netCfg := &net.Config{
		Ctx:         d.ctx,
		Environment: env,
		DataDir:     cfg.DataDir,
		EthChainID:  chainID.Int64(),
		Port:        libp2pPort,
		KeyFile:     libp2pKey,
		Bootnodes:   cfg.Bootnodes,
	}
	host, err := net.NewHost(netCfg)
	if err != nil {
		return err
	}
	d.host = host

	dbCfg := &chaindb.Config{
		DataDir: path.Join(cfg.DataDir, "db"),
	}

	sdb, err := db.NewDatabase(dbCfg)
	if err != nil {
		return err
	}
	d.database = sdb

<<<<<<< HEAD
	sm, err := swap.NewManager(db)
	if err != nil {
		return err
	}

	backend, err := newBackend(d.ctx, c, env, cfg, devXMRMaker, devXMRTaker, sm, host, ec)
=======
	sm := swap.NewManager()
	swapBackend, err := newBackend(d.ctx, c, env, cfg, devXMRMaker, devXMRTaker, sm, host, ec)
>>>>>>> ab82a5bc
	if err != nil {
		return err
	}

	// this closes the monero.WalletClient
	defer swapBackend.Close()
	log.Infof("created backend with monero endpoint %s and ethereum endpoint %s", swapBackend.Endpoint(), ethEndpoint)

	a, b, err := getProtocolInstances(c, cfg, swapBackend, sdb, host)
	if err != nil {
		return err
	}

	// connect network to protocol handler
	// handler handles initiated ("taken") swap
	host.SetHandler(b)

	if err = host.Start(); err != nil {
		return err
	}

	rpcPort := uint16(c.Uint(flagRPCPort))
	if !c.IsSet(flagRPCPort) {
		switch {
		case devXMRTaker:
			rpcPort = defaultXMRTakerRPCPort
		case devXMRMaker:
			rpcPort = defaultXMRMakerRPCPort
		}
	}
	listenAddr := fmt.Sprintf("127.0.0.1:%d", rpcPort)

	rpcCfg := &rpc.Config{
		Ctx:             d.ctx,
		Address:         listenAddr,
		Net:             host,
		XMRTaker:        a,
		XMRMaker:        b,
		ProtocolBackend: swapBackend,
	}

	s, err := rpc.NewServer(rpcCfg)
	if err != nil {
		return err
	}
	d.rpcServer = s

	err = maybeBackgroundMine(d.ctx, devXMRMaker, swapBackend)
	if err != nil {
		return err
	}

	close(d.startedCh)

	log.Infof("starting swapd with data-dir %s", cfg.DataDir)
	err = s.Start()
	if err != nil && !errors.Is(err, http.ErrServerClosed) {
		return err
	}

	return nil
}

func maybeBackgroundMine(ctx context.Context, devXMRMaker bool, b backend.Backend) error {
	// if we're in dev-xmrmaker mode, start background mining blocks
	// otherwise swaps won't succeed as they'll be waiting for blocks
	if !devXMRMaker {
		return nil
	}

	addr, err := b.GetAddress(0)
	if err != nil {
		return err
	}

	log.Infof("background mining blocks...")
	go monero.BackgroundMineBlocks(ctx, addr.Address)
	return nil
}

func errFlagsMutuallyExclusive(flag1, flag2 string) error {
	return fmt.Errorf("flags %q and %q are mutually exclusive", flag1, flag2)
}

func errFlagValueEmpty(flag string) error {
	return fmt.Errorf("flag %q requires a non-empty value", flag)
}

func newBackend(
	ctx context.Context,
	c *cli.Context,
	env common.Environment,
	cfg common.Config,
	devXMRMaker bool,
	devXMRTaker bool,
	sm swap.Manager,
	net net.Host,
	ec *ethclient.Client,
) (backend.Backend, error) {
	var (
		ethPrivKey *ecdsa.PrivateKey
	)

	useExternalSigner := c.Bool(flagUseExternalSigner)
	if useExternalSigner && c.IsSet(flagEthereumPrivKey) {
		return nil, errFlagsMutuallyExclusive(flagUseExternalSigner, flagEthereumPrivKey)
	}

	if !useExternalSigner {
		ethPrivKeyFile := cfg.EthKeyFileName()
		if c.IsSet(flagEthereumPrivKey) {
			ethPrivKeyFile = c.String(flagEthereumPrivKey)
			if ethPrivKeyFile == "" {
				return nil, errFlagValueEmpty(flagEthereumPrivKey)
			}
		}
		var err error
		if ethPrivKey, err = cliutil.GetEthereumPrivateKey(ethPrivKeyFile, env, devXMRMaker, devXMRTaker); err != nil {
			return nil, err
		}
	}

	// TODO: add configs for different eth testnets + L2 and set gas limit based on those, if not set (#153)
	var gasPrice *big.Int
	if c.Uint(flagGasPrice) != 0 {
		gasPrice = big.NewInt(int64(c.Uint(flagGasPrice)))
	}

	deploy := c.Bool(flagDeploy)
	if deploy {
		if c.IsSet(flagContractAddress) {
			return nil, errFlagsMutuallyExclusive(flagDeploy, flagContractAddress)
		}
		// Zero out any default contract address in the config, so we deploy
		cfg.ContractAddress = ethcommon.Address{}
	} else {
		contractAddrStr := c.String(flagContractAddress)
		if contractAddrStr != "" {
			if !ethcommon.IsHexAddress(contractAddrStr) {
				return nil, fmt.Errorf("%q is not a valid contract address", contractAddrStr)
			}
			cfg.ContractAddress = ethcommon.HexToAddress(contractAddrStr)
		}

		if bytes.Equal(cfg.ContractAddress.Bytes(), ethcommon.Address{}.Bytes()) {
			return nil, fmt.Errorf("flag %q or %q is required for env=%s", flagDeploy, flagContractAddress, env)
		}
	}

	// forwarderAddress is set only if we're deploying the swap contract, and the --forwarder-address
	// flag is set. otherwise, if we're deploying and the flag isn't set, we also deploy the forwarder.
	var forwarderAddress ethcommon.Address
	forwarderAddressStr := c.String(flagForwarderAddress)
	if deploy && forwarderAddressStr != "" {
		ok := ethcommon.IsHexAddress(forwarderAddressStr)
		if !ok {
			return nil, errors.New("forwarder-address is invalid")
		}

		forwarderAddress = ethcommon.HexToAddress(forwarderAddressStr)
	} else if !deploy && forwarderAddressStr != "" {
		log.Warnf("forwarder-address is unused")
	}

	contract, contractAddr, err := getOrDeploySwapFactory(
		ctx,
		cfg.ContractAddress,
		env,
		cfg.DataDir,
		ethPrivKey,
		ec,
		forwarderAddress,
	)
	if err != nil {
		return nil, err
	}

	// For the monero wallet related values, keep the default config values unless the end
	// use explicitly set the flag.
	if c.IsSet(flagMoneroDaemonHost) {
		cfg.MoneroDaemonHost = c.String(flagMoneroDaemonHost)
		if cfg.MoneroDaemonHost == "" {
			return nil, errFlagValueEmpty(flagMoneroDaemonHost)
		}
	}
	if c.IsSet(flagMoneroDaemonPort) {
		cfg.MoneroDaemonPort = c.Uint(flagMoneroDaemonPort)
	}
	walletFilePath := cfg.MoneroWalletPath()
	if c.IsSet(flagMoneroWalletPath) {
		walletFilePath = c.String(flagMoneroWalletPath)
		if walletFilePath == "" {
			return nil, errFlagValueEmpty(flagMoneroWalletPath)
		}
	}
	mc, err := monero.NewWalletClient(&monero.WalletClientConf{
		Env:                 env,
		WalletFilePath:      walletFilePath,
		MonerodPort:         cfg.MoneroDaemonPort,
		MonerodHost:         cfg.MoneroDaemonHost,
		MoneroWalletRPCPath: "", // look for it in "monero-bin/monero-wallet-rpc" and then the user's path
		WalletPassword:      c.String(flagMoneroWalletPassword),
		WalletPort:          c.Uint(flagMoneroWalletPort),
	})
	if err != nil {
		return nil, err
	}

	bcfg := &backend.Config{
		Ctx:                 ctx,
		MoneroClient:        mc,
		EthereumClient:      ec,
		EthereumPrivateKey:  ethPrivKey,
		Environment:         env,
		GasPrice:            gasPrice,
		GasLimit:            uint64(c.Uint(flagGasLimit)),
		SwapManager:         sm,
		SwapContract:        contract,
		SwapContractAddress: contractAddr,
		Net:                 net,
	}

	b, err := backend.NewBackend(bcfg)
	if err != nil {
		mc.Close()
		return nil, fmt.Errorf("failed to make backend: %w", err)
	}

	return b, nil
}

func getProtocolInstances(c *cli.Context, cfg common.Config,
	b backend.Backend, db *db.Database, host net.Host) (xmrtakerHandler, xmrmakerHandler, error) {
	walletFilePath := cfg.MoneroWalletPath()
	if c.IsSet(flagMoneroWalletPath) {
		walletFilePath = c.String(flagMoneroWalletPath)
		if walletFilePath == "" {
			return nil, nil, errFlagValueEmpty(flagMoneroWalletPath)
		}
	}

	// empty password is ok
	walletPassword := c.String(flagMoneroWalletPassword)

	xmrtakerCfg := &xmrtaker.Config{
		Backend:      b,
		DataDir:      cfg.DataDir,
		TransferBack: c.Bool(flagTransferBack),
	}

	xmrTaker, err := xmrtaker.NewInstance(xmrtakerCfg)
	if err != nil {
		return nil, nil, err
	}

	xmrMakerCfg := &xmrmaker.Config{
		Backend:        b,
		DataDir:        cfg.DataDir,
		Database:       db,
		WalletFile:     walletFilePath,
		WalletPassword: walletPassword,
		Network:        host,
	}

	xmrMaker, err := xmrmaker.NewInstance(xmrMakerCfg)
	if err != nil {
		return nil, nil, err
	}

	return xmrTaker, xmrMaker, nil
}<|MERGE_RESOLUTION|>--- conflicted
+++ resolved
@@ -435,17 +435,12 @@
 	}
 	d.database = sdb
 
-<<<<<<< HEAD
-	sm, err := swap.NewManager(db)
-	if err != nil {
-		return err
-	}
-
-	backend, err := newBackend(d.ctx, c, env, cfg, devXMRMaker, devXMRTaker, sm, host, ec)
-=======
-	sm := swap.NewManager()
+	sm, err := swap.NewManager(sdb)
+	if err != nil {
+		return err
+	}
+
 	swapBackend, err := newBackend(d.ctx, c, env, cfg, devXMRMaker, devXMRTaker, sm, host, ec)
->>>>>>> ab82a5bc
 	if err != nil {
 		return err
 	}
