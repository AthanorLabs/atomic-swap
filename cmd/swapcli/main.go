// Package main provides the entrypoint of swapcli, an executable for interacting with a
// local swapd instance from the command line.
package main

import (
	"fmt"
	"os"
	"strings"

	"github.com/cockroachdb/apd/v3"
	ethcommon "github.com/ethereum/go-ethereum/common"
	"github.com/libp2p/go-libp2p/core/peer"
	"github.com/urfave/cli/v2"

	"github.com/athanorlabs/atomic-swap/cliutil"
	"github.com/athanorlabs/atomic-swap/coins"
	"github.com/athanorlabs/atomic-swap/common"
	"github.com/athanorlabs/atomic-swap/common/rpctypes"
	"github.com/athanorlabs/atomic-swap/common/types"
	"github.com/athanorlabs/atomic-swap/rpcclient"
	"github.com/athanorlabs/atomic-swap/rpcclient/wsclient"
)

const (
	defaultDiscoverSearchTimeSecs = 12

	flagSwapdPort         = "swapd-port"
	flagMinAmount         = "min-amount"
	flagMaxAmount         = "max-amount"
	flagPeerID            = "peer-id"
	flagOfferID           = "offer-id"
	flagOfferIDs          = "offer-ids"
	flagExchangeRate      = "exchange-rate"
	flagProvides          = "provides"
	flagProvidesAmount    = "provides-amount"
	flagRelayerCommission = "relayer-commission"
	flagRelayerEndpoint   = "relayer-endpoint"
	flagSearchTime        = "search-time"
	flagSubscribe         = "subscribe"
)

var (
	app = &cli.App{
		Name:                 "swapcli",
		Usage:                "Client for swapd",
		Version:              cliutil.GetVersion(),
		EnableBashCompletion: true,
		Suggest:              true,
		Commands: []*cli.Command{
			{
				Name:    "addresses",
				Aliases: []string{"a"},
				Usage:   "List our daemon's libp2p listening addresses",
				Action:  runAddresses,
				Flags: []cli.Flag{
					swapdPortFlag,
				},
			},
			{
				Name:    "peers",
				Aliases: []string{"p"},
				Usage:   "List peers that are currently connected",
				Action:  runPeers,
				Flags: []cli.Flag{
					swapdPortFlag,
				},
			},
			{
				Name:    "balances",
				Aliases: []string{"b"},
				Usage:   "Show our monero and ethereum account balances",
				Action:  runBalances,
				Flags: []cli.Flag{
					swapdPortFlag,
				},
			},
			{
				Name:    "discover",
				Aliases: []string{"d"},
				Usage:   "Discover peers who provide a certain coin",
				Action:  runDiscover,
				Flags: []cli.Flag{
					&cli.StringFlag{
						Name: flagProvides,
						Usage: fmt.Sprintf("Coin to find providers for: one of [%s, %s]",
							coins.ProvidesXMR, coins.ProvidesETH),
						Value: string(coins.ProvidesXMR),
					},
					&cli.Uint64Flag{
						Name:  flagSearchTime,
						Usage: "Duration of time to search for, in seconds",
						Value: defaultDiscoverSearchTimeSecs,
					},
					swapdPortFlag,
				},
			},
			{
				Name:    "query",
				Aliases: []string{"q"},
				Usage:   "Query a peer for details on what they provide",
				Action:  runQuery,
				Flags: []cli.Flag{
					&cli.StringFlag{
						Name:     flagPeerID,
						Usage:    "Peer's ID, as provided by discover",
						Required: true,
					},
					swapdPortFlag,
				},
			},
			{
				Name:    "query-all",
				Aliases: []string{"qall"},
				Usage:   "discover peers that provide a certain coin and their offers",
				Action:  runQueryAll,
				Flags: []cli.Flag{
					&cli.StringFlag{
						Name: flagProvides,
						Usage: fmt.Sprintf("Coin to find providers for: one of [%s, %s]",
							coins.ProvidesXMR, coins.ProvidesETH),
						Value: string(coins.ProvidesXMR),
					},
					&cli.Uint64Flag{
						Name:  flagSearchTime,
						Usage: "Duration of time to search for, in seconds",
						Value: defaultDiscoverSearchTimeSecs,
					},
					swapdPortFlag,
				},
			},
			{
				Name:    "make",
				Aliases: []string{"m"},
				Usage:   "Make a swap offer; currently monero holders must be the makers",
				Action:  runMake,
				Flags: []cli.Flag{
					&cli.StringFlag{
						Name:     flagMinAmount,
						Usage:    "Minimum amount to be swapped, in XMR",
						Required: true,
					},
					&cli.StringFlag{
						Name:     flagMaxAmount,
						Usage:    "Maximum amount to be swapped, in XMR",
						Required: true,
					},
					&cli.StringFlag{
						Name:     flagExchangeRate,
						Usage:    "Desired exchange rate of XMR:ETH, eg. --exchange-rate=0.1 means 10XMR = 1ETH",
						Required: true,
					},
					&cli.BoolFlag{
						Name:  flagSubscribe,
						Usage: "Subscribe to push notifications about the swap's status",
					},
					&cli.StringFlag{
						Name:  "eth-asset",
						Usage: "Ethereum ERC-20 token address to receive, or the zero address for regular ETH",
					},
					&cli.StringFlag{
						Name:  flagRelayerEndpoint,
						Usage: "HTTP RPC endpoint of relayer to use for claiming funds. No relayer is used if this is not set",
					},
					&cli.StringFlag{
						Name: flagRelayerCommission,
						Usage: "Commission to pay the relayer in percentage of the swap value:" +
							" eg. --relayer-commission=0.01 for 1% commission",
					},
					swapdPortFlag,
				},
			},
			{
				Name:    "take",
				Aliases: []string{"t"},
				Usage:   "Initiate a swap by taking an offer; currently only eth holders can be the takers",
				Action:  runTake,
				Flags: []cli.Flag{
					&cli.StringFlag{
						Name:     flagPeerID,
						Usage:    "Peer's ID, as provided by discover",
						Required: true,
					},
					&cli.StringFlag{
						Name:     flagOfferID,
						Usage:    "ID of the offer being taken",
						Required: true,
					},
					&cli.StringFlag{
						Name:     flagProvidesAmount,
						Usage:    "Amount of coin to send in the swap",
						Required: true,
					},
					&cli.BoolFlag{
						Name:  flagSubscribe,
						Usage: "Subscribe to push notifications about the swap's status",
					},
					swapdPortFlag,
				},
			},
			{
				Name:   "get-past-swap-ids",
				Usage:  "Get past swap IDs",
				Action: runGetPastSwapIDs,
				Flags:  []cli.Flag{swapdPortFlag},
			},
			{
				Name:   "get-ongoing-swap",
				Usage:  "Get information about ongoing swap, if there is one",
				Action: runGetOngoingSwap,
				Flags: []cli.Flag{
					&cli.StringFlag{
						Name:     flagOfferID,
						Usage:    "ID of swap to retrieve info for",
						Required: true,
					},
					swapdPortFlag,
				},
			},
			{
				Name:   "get-past-swap",
				Usage:  "Get information about a past swap with the given ID",
				Action: runGetPastSwap,
				Flags: []cli.Flag{
					&cli.StringFlag{
						Name:     flagOfferID,
						Usage:    "ID of swap to retrieve info for",
						Required: true,
					},
					swapdPortFlag,
				},
			},
			{
				Name:   "refund",
				Usage:  "If we are the ETH provider for an ongoing swap, refund it if possible.",
				Action: runRefund,
				Flags: []cli.Flag{
					&cli.StringFlag{
						Name:     flagOfferID,
						Usage:    "ID of swap to retrieve info for",
						Required: true,
					},
					swapdPortFlag,
				},
			},
			{
				Name:   "cancel",
				Usage:  "Cancel a ongoing swap if possible.",
				Action: runCancel,
				Flags: []cli.Flag{
					&cli.StringFlag{
						Name:  flagOfferID,
						Usage: "ID of swap to retrieve info for",
					},
					swapdPortFlag,
				},
			},
			{
				Name:   "clear-offers",
				Usage:  "Clear current offers. If no offer IDs are provided, clears all current offers.",
				Action: runClearOffers,
				Flags: []cli.Flag{
					&cli.StringFlag{
						Name:  flagOfferIDs,
						Usage: "A comma-separated list of offer IDs to delete",
					},
					swapdPortFlag,
				},
			},
			{
				Name:   "get-offers",
				Usage:  "Get all current offers.",
				Action: runGetOffers,
				Flags: []cli.Flag{
					swapdPortFlag,
				},
			},
			{
				Name:   "get-stage",
				Usage:  "Get the stage of a current swap.",
				Action: runGetStage,
				Flags: []cli.Flag{
					&cli.StringFlag{
						Name:     flagOfferID,
						Usage:    "ID of swap to retrieve info for",
						Required: true,
					},
					swapdPortFlag,
				},
			},
			{
				Name:   "set-swap-timeout",
				Usage:  "Set the duration between swap initiation and t0 and t0 and t1, in seconds",
				Action: runSetSwapTimeout,
				Flags: []cli.Flag{
					&cli.UintFlag{
						Name:     "duration",
						Usage:    "Duration of timeout, in seconds",
						Required: true,
					},
					swapdPortFlag,
				},
			},
			{
				Name:   "get-swap-timeout",
				Usage:  "Get the duration between swap initiation and t0 and t0 and t1, in seconds",
				Action: runGetSwapTimeout,
				Flags: []cli.Flag{
					swapdPortFlag,
				},
			},
		},
	}

	swapdPortFlag = &cli.UintFlag{
		Name:    flagSwapdPort,
		Aliases: []string{"p"},
		Usage:   "RPC port of swap daemon",
		Value:   common.DefaultSwapdPort,
		EnvVars: []string{"SWAPD_PORT"},
	}
)

func main() {
	if err := app.Run(os.Args); err != nil {
		_, _ = fmt.Fprintf(os.Stderr, "%s\n", err)
		os.Exit(1)
	}
}

func newRRPClient(ctx *cli.Context) *rpcclient.Client {
	swapdPort := ctx.Uint(flagSwapdPort)
	endpoint := fmt.Sprintf("http://127.0.0.1:%d", swapdPort)
	return rpcclient.NewClient(ctx.Context, endpoint)
}

func newWSClient(ctx *cli.Context) (wsclient.WsClient, error) {
	swapdPort := ctx.Uint(flagSwapdPort)
	endpoint := fmt.Sprintf("ws://127.0.0.1:%d/ws", swapdPort)
	return wsclient.NewWsClient(ctx.Context, endpoint)
}

func runAddresses(ctx *cli.Context) error {
	c := newRRPClient(ctx)
	resp, err := c.Addresses()
	if err != nil {
		return err
	}

	fmt.Println("Local listening multi-addresses:")
	for i, a := range resp.Addrs {
		fmt.Printf("%d: %s\n", i+1, a)
	}
	if len(resp.Addrs) == 0 {
		fmt.Println("[none]")
	}
	return nil
}

func runPeers(ctx *cli.Context) error {
	c := newRRPClient(ctx)
	resp, err := c.Peers()
	if err != nil {
		return err
	}

	fmt.Println("Connected peer multi-addresses:")
	for i, a := range resp.Addrs {
		fmt.Printf("%d: %s\n", i+1, a)
	}
	if len(resp.Addrs) == 0 {
		fmt.Println("[none]")
	}
	return nil
}

func runBalances(ctx *cli.Context) error {
	c := newRRPClient(ctx)
	balances, err := c.Balances()
	if err != nil {
		return err
	}

	fmt.Printf("Ethereum address: %s\n", balances.EthAddress)
	fmt.Printf("ETH Balance: %s\n", balances.WeiBalance.AsEther().Text('f'))
	fmt.Println()
	fmt.Printf("Monero address: %s\n", balances.MoneroAddress)
	fmt.Printf("XMR Balance: %s\n", balances.PiconeroBalance.AsMonero().Text('f'))
	fmt.Printf("Unlocked XMR balance: %s\n",
		balances.PiconeroUnlockedBalance.AsMonero().Text('f'))
	fmt.Printf("Blocks to unlock: %d\n", balances.BlocksToUnlock)
	return nil
}

func runDiscover(ctx *cli.Context) error {
	provides, err := providesStrToVal(ctx.String(flagProvides))
	if err != nil {
		return err
	}

	c := newRRPClient(ctx)
	peerIDs, err := c.Discover(provides, ctx.Uint64(flagSearchTime))
	if err != nil {
		return err
	}

	for i, peerID := range peerIDs {
		fmt.Printf("Peer %d: %v\n", i, peerID)
	}
	if len(peerIDs) == 0 {
		fmt.Println("[none]")
	}

	return nil
}

func runQuery(ctx *cli.Context) error {
	peerID, err := peer.Decode(ctx.String(flagPeerID))
	if err != nil {
		return errInvalidFlagValue(flagPeerID, err)
	}

	c := newRRPClient(ctx)
	res, err := c.Query(peerID)
	if err != nil {
		return err
	}

	for i, o := range res.Offers {
		err = printOffer(o, i, "")
		if err != nil {
			return err
		}
	}
	return nil
}

func runQueryAll(ctx *cli.Context) error {
	provides, err := providesStrToVal(ctx.String(flagProvides))
	if err != nil {
		return err
	}

	searchTime := ctx.Uint64(flagSearchTime)

	c := newRRPClient(ctx)
	peerOffers, err := c.QueryAll(provides, searchTime)
	if err != nil {
		return err
	}

	for i, po := range peerOffers {
		if i > 0 {
			fmt.Println("---")
		}
		fmt.Printf("Peer %d:\n", i)
		fmt.Printf("  Peer ID: %v\n", po.PeerID)
		fmt.Printf("  Offers:\n")
		for j, o := range po.Offers {
			err = printOffer(o, j, "    ")
			if err != nil {
				return err
			}
		}
	}

	return nil
}

func runMake(ctx *cli.Context) error {
	min, err := readUnsignedDecimalFlag(ctx, flagMinAmount)
	if err != nil {
		return err
	}

	max, err := readUnsignedDecimalFlag(ctx, flagMaxAmount)
	if err != nil {
		return err
	}

	exchangeRateDec, err := readUnsignedDecimalFlag(ctx, flagExchangeRate)
	if err != nil {
		return err
	}
	exchangeRate := coins.ToExchangeRate(exchangeRateDec)
	// TODO: How to handle this if the other asset is not ETH?
	otherMin, err := exchangeRate.ToETH(min)
	if err != nil {
		return err
	}
	otherMax, err := exchangeRate.ToETH(max)
	if err != nil {
		return err
	}

	ethAssetStr := ctx.String("eth-asset")
	ethAsset := types.EthAssetETH
	if ethAssetStr != "" {
		ethAsset = types.EthAsset(ethcommon.HexToAddress(ethAssetStr))
	}

	c := newRRPClient(ctx)

	relayerEndpoint := ctx.String(flagRelayerEndpoint)
	relayerCommission := new(apd.Decimal)
	if relayerEndpoint != "" {
		if relayerCommission, err = readUnsignedDecimalFlag(ctx, flagRelayerCommission); err != nil {
			return err
		}
	} else if ctx.IsSet(flagRelayerCommission) {
		return errMustSetRelayerEndpoint
	}
	if relayerCommission.Cmp(apd.New(1, 0)) > 0 {
		return errCannotHaveGreaterThan100Commission
	}

	printOfferSummary := func(offerResp *rpctypes.MakeOfferResponse) {
		fmt.Println("Published:")
		fmt.Printf("\tOffer ID:  %s\n", offerResp.OfferID)
		fmt.Printf("\tPeer ID:   %s\n", offerResp.PeerID)
		fmt.Printf("\tTaker Min: %s %s\n", otherMin.Text('f'), ethAsset)
		fmt.Printf("\tTaker Max: %s %s\n", otherMax.Text('f'), ethAsset)
	}

	if ctx.Bool(flagSubscribe) {
		wsc, err := newWSClient(ctx) //nolint:govet
		if err != nil {
			return err
		}
		defer wsc.Close()

		resp, statusCh, err := wsc.MakeOfferAndSubscribe(
			min,
			max,
			exchangeRate,
			ethAsset,
			relayerEndpoint,
			relayerCommission,
		)
		if err != nil {
			return err
		}

		printOfferSummary(resp)

		for stage := range statusCh {
			fmt.Printf("> Stage updated: %s\n", stage)
			if !stage.IsOngoing() {
				return nil
			}
		}

		return nil
	}

	resp, err := c.MakeOffer(min, max, exchangeRate, ethAsset, relayerEndpoint, relayerCommission)
	if err != nil {
		return err
	}

	printOfferSummary(resp)
	return nil
}

func runTake(ctx *cli.Context) error {
	peerID, err := peer.Decode(ctx.String(flagPeerID))
	if err != nil {
		return errInvalidFlagValue(flagPeerID, err)
	}
	offerID, err := types.HexToHash(ctx.String(flagOfferID))
	if err != nil {
		return errInvalidFlagValue(flagOfferID, err)
	}

	providesAmount, err := readUnsignedDecimalFlag(ctx, flagProvidesAmount)
	if err != nil {
		return err
	}

	if ctx.Bool(flagSubscribe) {
		wsc, err := newWSClient(ctx)
		if err != nil {
			return err
		}
		defer wsc.Close()

		statusCh, err := wsc.TakeOfferAndSubscribe(peerID, offerID, providesAmount)
		if err != nil {
			return err
		}

		fmt.Printf("Initiated swap with offer ID %s\n", offerID)

		for stage := range statusCh {
			fmt.Printf("> Stage updated: %s\n", stage)
			if !stage.IsOngoing() {
				return nil
			}
		}

		return nil
	}

	c := newRRPClient(ctx)
	if err := c.TakeOffer(peerID, offerID, providesAmount); err != nil {
		return err
	}

	fmt.Printf("Initiated swap with offer ID %s\n", offerID)
	return nil
}

func runGetPastSwapIDs(ctx *cli.Context) error {
	c := newRRPClient(ctx)
	ids, err := c.GetPastSwapIDs()
	if err != nil {
		return err
	}

	fmt.Println("Past swap offer IDs:")
	for i, id := range ids {
		fmt.Printf("%d: %s\n", i, id)
	}
	if len(ids) == 0 {
		fmt.Println("[none]")
	}
	return nil
}

func runGetOngoingSwap(ctx *cli.Context) error {
	offerID := ctx.String(flagOfferID)

	c := newRRPClient(ctx)
	info, err := c.GetOngoingSwap(offerID)
	if err != nil {
		return err
	}

	receivedCoin := "ETH"
	if info.Provided == coins.ProvidesETH {
		receivedCoin = "XMR"
	}

	fmt.Printf("Provided: %s %s\n", info.ProvidedAmount.Text('f'), info.Provided)
	fmt.Printf("Receiving: %s %s\n", info.ExpectedAmount, receivedCoin)
	fmt.Printf("Exchange Rate: %s ETH/XMR\n", info.ExchangeRate)
	fmt.Printf("Status: %s\n", info.Status)

	return nil
}

func runGetPastSwap(ctx *cli.Context) error {
	offerID := ctx.String(flagOfferID)

	c := newRRPClient(ctx)
	info, err := c.GetPastSwap(offerID)
	if err != nil {
		return err
	}

	receivedCoin := "ETH"
	if info.Provided == coins.ProvidesETH {
		receivedCoin = "XMR"
	}

	fmt.Printf("Provided: %s %s\n", info.ProvidedAmount.Text('f'), info.Provided)
	fmt.Printf("Receiving: %s %s\n", info.ExpectedAmount, receivedCoin)
	fmt.Printf("Exchange Rate: %s ETH/XMR\n", info.ExchangeRate)
	fmt.Printf("Status: %s\n", info.Status)

	return nil
}

func runRefund(ctx *cli.Context) error {
	offerID := ctx.String(flagOfferID)

	c := newRRPClient(ctx)
	resp, err := c.Refund(offerID)
	if err != nil {
		return err
	}

	fmt.Printf("Refunded successfully, transaction hash: %s\n", resp.TxHash)
	return nil
}

func runCancel(ctx *cli.Context) error {
	offerID, err := types.HexToHash(ctx.String(flagOfferID))
	if err != nil {
		return errInvalidFlagValue(flagOfferID, err)
	}

	c := newRRPClient(ctx)
	resp, err := c.Cancel(offerID)
	if err != nil {
		return err
	}

	fmt.Printf("Cancelled successfully, exit status: %s\n", resp)
	return nil
}

func runClearOffers(ctx *cli.Context) error {
	c := newRRPClient(ctx)

	ids := ctx.String(flagOfferIDs)
	if ids == "" {
		err := c.ClearOffers(nil)
		if err != nil {
			return err
		}

		fmt.Printf("Cleared all offers successfully.\n")
		return nil
	}

	var offerIDs []types.Hash
	for _, offerIDStr := range strings.Split(ids, ",") {
		id, err := types.HexToHash(strings.TrimSpace(offerIDStr))
		if err != nil {
			return errInvalidFlagValue(flagOfferIDs, err)
		}
		offerIDs = append(offerIDs, id)
	}
	err := c.ClearOffers(offerIDs)
	if err != nil {
		return err
	}

	fmt.Printf("Cleared offers successfully: %s\n", ids)
	return nil
}

func runGetOffers(ctx *cli.Context) error {
	c := newRRPClient(ctx)
	resp, err := c.GetOffers()
	if err != nil {
		return err
	}

	fmt.Println("Peer ID (self):", resp.PeerID)
	fmt.Println("Offers:")
	for i, offer := range resp.Offers {
		err = printOffer(offer, i, "  ")
		if err != nil {
			return err
		}
	}
	if len(resp.Offers) == 0 {
		fmt.Println("[no offers]")
	}

	return nil
}

func runGetStage(ctx *cli.Context) error {
	offerID := ctx.String(flagOfferID)

	c := newRRPClient(ctx)
	resp, err := c.GetStage(offerID)
	if err != nil {
		return err
	}

	fmt.Printf("Stage=%s: %s\n", resp.Stage, resp.Info)
	return nil
}

func runSetSwapTimeout(ctx *cli.Context) error {
	duration := ctx.Uint("duration")
	if duration == 0 {
		return errNoDuration
	}

	c := newRRPClient(ctx)
	err := c.SetSwapTimeout(uint64(duration))
	if err != nil {
		return err
	}

	fmt.Printf("Set timeout duration to %ds\n", duration)
	return nil
}

func runGetSwapTimeout(ctx *cli.Context) error {
	c := newRRPClient(ctx)
	resp, err := c.GetSwapTimeout()
	if err != nil {
		return err
	}

	fmt.Printf("Swap Timeout Duration: %d seconds\n", resp.Timeout)
	return nil
<<<<<<< HEAD
=======
}

func printOffer(o *types.Offer, index int, indent string) error {
	if index > 0 {
		fmt.Printf("%s---\n", indent)
	}

	xRate := o.ExchangeRate
	minETH, err := xRate.ToETH(o.MinAmount)
	if err != nil {
		return err
	}
	maxETH, err := xRate.ToETH(o.MaxAmount)
	if err != nil {
		return err
	}

	fmt.Printf("%sOffer ID: %s\n", indent, o.ID)
	fmt.Printf("%sProvides: %s\n", indent, o.Provides)
	fmt.Printf("%sTakes: %s\n", indent, o.EthAsset)
	fmt.Printf("%sExchange Rate: %s %s/%s\n", indent, o.ExchangeRate, o.EthAsset, o.Provides)
	fmt.Printf("%sMaker Min: %s %s\n", indent, o.MinAmount.Text('f'), o.Provides)
	fmt.Printf("%sMaker Max: %s %s\n", indent, o.MaxAmount.Text('f'), o.Provides)
	fmt.Printf("%sTaker Min: %s %s\n", indent, minETH.Text('f'), o.EthAsset)
	fmt.Printf("%sTaker Max: %s %s\n", indent, maxETH.Text('f'), o.EthAsset)
	return nil
}

func providesStrToVal(providesStr string) (coins.ProvidesCoin, error) {
	var provides coins.ProvidesCoin

	// The provides flag value defaults to XMR, but the user can still specify the empty
	// string explicitly, which they can do to search the empty DHT namespace for all
	// peers. `NewProvidesCoin` gives an error if you pass the empty string, so we
	// special case the empty string.
	if providesStr == "" {
		return provides, nil
	}
	return coins.NewProvidesCoin(providesStr)
}

func readUnsignedDecimalFlag(ctx *cli.Context, flagName string) (*apd.Decimal, error) {
	s := ctx.String(flagName)
	if s == "" {
		return nil, fmt.Errorf("flag --%s cannot be empty", flagName)
	}
	bf, _, err := new(apd.Decimal).SetString(s)
	if err != nil {
		return nil, fmt.Errorf("invalid value %q for flag --%s", s, flagName)
	}
	if bf.IsZero() {
		return nil, fmt.Errorf("value of flag --%s cannot be zero", flagName)
	}
	if bf.Negative {
		return nil, fmt.Errorf("value of flag --%s cannot be negative", flagName)
	}

	return bf, nil
>>>>>>> 2905d1b1
}<|MERGE_RESOLUTION|>--- conflicted
+++ resolved
@@ -790,8 +790,6 @@
 
 	fmt.Printf("Swap Timeout Duration: %d seconds\n", resp.Timeout)
 	return nil
-<<<<<<< HEAD
-=======
 }
 
 func printOffer(o *types.Offer, index int, indent string) error {
@@ -850,5 +848,4 @@
 	}
 
 	return bf, nil
->>>>>>> 2905d1b1
 }