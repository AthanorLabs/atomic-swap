// Package main provides the entrypoint of swapcli, an executable for interacting with a
// local swapd instance from the command line.
package main

import (
	"fmt"
	"os"
	"strings"

	ethcommon "github.com/ethereum/go-ethereum/common"
	"github.com/libp2p/go-libp2p/core/peer"
	"github.com/urfave/cli/v2"

	"github.com/athanorlabs/atomic-swap/cliutil"
	"github.com/athanorlabs/atomic-swap/common"
	"github.com/athanorlabs/atomic-swap/common/rpctypes"
	"github.com/athanorlabs/atomic-swap/common/types"
	"github.com/athanorlabs/atomic-swap/rpcclient"
	"github.com/athanorlabs/atomic-swap/rpcclient/wsclient"
)

const (
	defaultDiscoverSearchTimeSecs = 12

	flagSwapdPort         = "swapd-port"
	flagMinAmount         = "min-amount"
	flagMaxAmount         = "max-amount"
	flagPeerID            = "peer-id"
	flagOfferID           = "offer-id"
	flagOfferIDs          = "offer-ids"
	flagExchangeRate      = "exchange-rate"
	flagProvides          = "provides"
	flagProvidesAmount    = "provides-amount"
	flagRelayerCommission = "relayer-commission"
	flagRelayerEndpoint   = "relayer-endpoint"
	flagSearchTime        = "search-time"
	flagSubscribe         = "subscribe"
)

var (
	app = &cli.App{
		Name:                 "swapcli",
		Usage:                "Client for swapd",
		Version:              cliutil.GetVersion(),
		EnableBashCompletion: true,
		Suggest:              true,
		Commands: []*cli.Command{
			{
				Name:    "addresses",
				Aliases: []string{"a"},
				Usage:   "List our daemon's libp2p listening addresses",
				Action:  runAddresses,
				Flags: []cli.Flag{
					swapdPortFlag,
				},
			},
			{
				Name:    "peers",
				Aliases: []string{"p"},
				Usage:   "List peers that are currently connected",
				Action:  runPeers,
				Flags: []cli.Flag{
					swapdPortFlag,
				},
			},
			{
				Name:    "balances",
				Aliases: []string{"b"},
				Usage:   "Show our monero and ethereum account balances",
				Action:  runBalances,
				Flags: []cli.Flag{
					swapdPortFlag,
				},
			},
			{
				Name:    "discover",
				Aliases: []string{"d"},
				Usage:   "Discover peers who provide a certain coin",
				Action:  runDiscover,
				Flags: []cli.Flag{
					&cli.StringFlag{
						Name: flagProvides,
						Usage: fmt.Sprintf("Coin to find providers for: one of [%s, %s]",
							types.ProvidesXMR, types.ProvidesETH),
						Value: string(types.ProvidesXMR),
					},
					&cli.Uint64Flag{
						Name:  flagSearchTime,
						Usage: "Duration of time to search for, in seconds",
						Value: defaultDiscoverSearchTimeSecs,
					},
					swapdPortFlag,
				},
			},
			{
				Name:    "query",
				Aliases: []string{"q"},
				Usage:   "Query a peer for details on what they provide",
				Action:  runQuery,
				Flags: []cli.Flag{
					&cli.StringFlag{
						Name:     flagPeerID,
						Usage:    "Peer's ID, as provided by discover",
						Required: true,
					},
					swapdPortFlag,
				},
			},
			{
				Name:    "query-all",
				Aliases: []string{"qall"},
				Usage:   "discover peers that provide a certain coin and their offers",
				Action:  runQueryAll,
				Flags: []cli.Flag{
					&cli.StringFlag{
						Name: flagProvides,
						Usage: fmt.Sprintf("Coin to find providers for: one of [%s, %s]",
							types.ProvidesXMR, types.ProvidesETH),
						Value: string(types.ProvidesXMR),
					},
					&cli.Uint64Flag{
						Name:  flagSearchTime,
						Usage: "Duration of time to search for, in seconds",
						Value: defaultDiscoverSearchTimeSecs,
					},
					swapdPortFlag,
				},
			},
			{
				Name:    "make",
				Aliases: []string{"m"},
				Usage:   "Make a swap offer; currently monero holders must be the makers",
				Action:  runMake,
				Flags: []cli.Flag{
					&cli.Float64Flag{
						Name:     flagMinAmount,
						Usage:    "Minimum amount to be swapped, in XMR",
						Required: true,
					},
					&cli.Float64Flag{
						Name:     flagMaxAmount,
						Usage:    "Maximum amount to be swapped, in XMR",
						Required: true,
					},
					&cli.Float64Flag{
						Name:     flagExchangeRate,
						Usage:    "Desired exchange rate of XMR:ETH, eg. --exchange-rate=0.1 means 10XMR = 1ETH",
						Required: true,
					},
					&cli.BoolFlag{
						Name:  flagSubscribe,
						Usage: "Subscribe to push notifications about the swap's status",
					},
					&cli.StringFlag{
						Name:  "eth-asset",
						Usage: "Ethereum ERC-20 token address to receive, or the zero address for regular ETH",
					},
					&cli.StringFlag{
						Name:  flagRelayerEndpoint,
						Usage: "HTTP RPC endpoint of relayer to use for claiming funds. No relayer is used if this is not set",
					},
					&cli.Float64Flag{
						Name: flagRelayerCommission,
						Usage: "Commission to pay the relayer in percentage of the swap value:" +
							" eg. --relayer-commission=0.01 for 1% commission",
					},
					swapdPortFlag,
				},
			},
			{
				Name:    "take",
				Aliases: []string{"t"},
				Usage:   "Initiate a swap by taking an offer; currently only eth holders can be the takers",
				Action:  runTake,
				Flags: []cli.Flag{
					&cli.StringFlag{
						Name:     flagPeerID,
						Usage:    "Peer's ID, as provided by discover",
						Required: true,
					},
					&cli.StringFlag{
						Name:     flagOfferID,
						Usage:    "ID of the offer being taken",
						Required: true,
					},
					&cli.Float64Flag{
						Name:     flagProvidesAmount,
						Usage:    "Amount of coin to send in the swap",
						Required: true,
					},
					&cli.BoolFlag{
						Name:  flagSubscribe,
						Usage: "Subscribe to push notifications about the swap's status",
					},
					swapdPortFlag,
				},
			},
			{
				Name:   "get-past-swap-ids",
				Usage:  "Get past swap IDs",
				Action: runGetPastSwapIDs,
				Flags:  []cli.Flag{swapdPortFlag},
			},
			{
				Name:   "get-ongoing-swap",
				Usage:  "Get information about ongoing swap, if there is one",
				Action: runGetOngoingSwap,
				Flags: []cli.Flag{
					&cli.StringFlag{
						Name:     flagOfferID,
						Usage:    "ID of swap to retrieve info for",
						Required: true,
					},
					swapdPortFlag,
				},
			},
			{
				Name:   "get-past-swap",
				Usage:  "Get information about a past swap with the given ID",
				Action: runGetPastSwap,
				Flags: []cli.Flag{
					&cli.StringFlag{
						Name:     flagOfferID,
						Usage:    "ID of swap to retrieve info for",
						Required: true,
					},
					swapdPortFlag,
				},
			},
			{
				Name:   "refund",
				Usage:  "If we are the ETH provider for an ongoing swap, refund it if possible.",
				Action: runRefund,
				Flags: []cli.Flag{
					&cli.StringFlag{
						Name:     flagOfferID,
						Usage:    "ID of swap to retrieve info for",
						Required: true,
					},
					swapdPortFlag,
				},
			},
			{
				Name:   "cancel",
				Usage:  "Cancel a ongoing swap if possible.",
				Action: runCancel,
				Flags: []cli.Flag{
					&cli.StringFlag{
						Name:  flagOfferID,
						Usage: "ID of swap to retrieve info for",
					},
					swapdPortFlag,
				},
			},
			{
				Name:   "clear-offers",
				Usage:  "Clear current offers. If no offer IDs are provided, clears all current offers.",
				Action: runClearOffers,
				Flags: []cli.Flag{
					&cli.StringFlag{
						Name:  flagOfferIDs,
						Usage: "A comma-separated list of offer IDs to delete",
					},
					swapdPortFlag,
				},
			},
			{
				Name:   "get-offers",
				Usage:  "Get all current offers.",
				Action: runGetOffers,
				Flags: []cli.Flag{
					swapdPortFlag,
				},
			},
			{
				Name:   "get-stage",
				Usage:  "Get the stage of a current swap.",
				Action: runGetStage,
				Flags: []cli.Flag{
					&cli.StringFlag{
						Name:     flagOfferID,
						Usage:    "ID of swap to retrieve info for",
						Required: true,
					},
					swapdPortFlag,
				},
			},
			{
				Name:   "set-swap-timeout",
				Usage:  "Set the duration between swap initiation and t0 and t0 and t1, in seconds",
				Action: runSetSwapTimeout,
				Flags: []cli.Flag{
					&cli.UintFlag{
						Name:     "duration",
						Usage:    "Duration of timeout, in seconds",
						Required: true,
					},
					swapdPortFlag,
				},
			},
			{
				Name:   "get-swap-timeout",
				Usage:  "Get the duration between swap initiation and t0 and t0 and t1, in seconds",
				Action: runGetSwapTimeout,
				Flags: []cli.Flag{
					swapdPortFlag,
				},
			},
		},
	}

	swapdPortFlag = &cli.UintFlag{
		Name:    flagSwapdPort,
		Aliases: []string{"p"},
		Usage:   "RPC port of swap daemon",
		Value:   common.DefaultSwapdPort,
		EnvVars: []string{"SWAPD_PORT"},
	}
)

func main() {
	if err := app.Run(os.Args); err != nil {
		_, _ = fmt.Fprintf(os.Stderr, "%s\n", err)
		os.Exit(1)
	}
}

func newRRPClient(ctx *cli.Context) *rpcclient.Client {
	swapdPort := ctx.Uint(flagSwapdPort)
	endpoint := fmt.Sprintf("http://127.0.0.1:%d", swapdPort)
	return rpcclient.NewClient(ctx.Context, endpoint)
}

func newWSClient(ctx *cli.Context) (wsclient.WsClient, error) {
	swapdPort := ctx.Uint(flagSwapdPort)
	endpoint := fmt.Sprintf("ws://127.0.0.1:%d/ws", swapdPort)
	return wsclient.NewWsClient(ctx.Context, endpoint)
}

func runAddresses(ctx *cli.Context) error {
	c := newRRPClient(ctx)
	resp, err := c.Addresses()
	if err != nil {
		return err
	}

	fmt.Println("Local listening multi-addresses:")
	for i, a := range resp.Addrs {
		fmt.Printf("%d: %s\n", i+1, a)
	}
	if len(resp.Addrs) == 0 {
		fmt.Println("[none]")
	}
	return nil
}

func runPeers(ctx *cli.Context) error {
	c := newRRPClient(ctx)
	resp, err := c.Peers()
	if err != nil {
		return err
	}

	fmt.Println("Connected peer multi-addresses:")
	for i, a := range resp.Addrs {
		fmt.Printf("%d: %s\n", i+1, a)
	}
	if len(resp.Addrs) == 0 {
		fmt.Println("[none]")
	}
	return nil
}

func runBalances(ctx *cli.Context) error {
	c := newRRPClient(ctx)
	balances, err := c.Balances()
	if err != nil {
		return err
	}

	fmt.Printf("Ethereum address: %s\n", balances.EthAddress)
	fmt.Printf("Balance: %s\n", common.FmtFloat((*common.WeiAmount)(balances.WeiBalance).AsEther()))
	fmt.Println()
	fmt.Printf("Monero address: %s\n", balances.MoneroAddress)
	fmt.Printf("Balance: %s\n", common.FmtFloat(common.PiconeroAmount(balances.PiconeroBalance).AsMonero()))
	fmt.Printf("Unlocked balance: %s\n",
		common.FmtFloat(common.PiconeroAmount(balances.PiconeroUnlockedBalance).AsMonero()))
	fmt.Printf("Blocks to unlock: %d\n", balances.BlocksToUnlock)
	return nil
}

func runDiscover(ctx *cli.Context) error {
	provides, err := providesStrToVal(ctx.String(flagProvides))
	if err != nil {
		return err
	}

	c := newRRPClient(ctx)
	peerIDs, err := c.Discover(provides, ctx.Uint64(flagSearchTime))
	if err != nil {
		return err
	}

	for i, peerID := range peerIDs {
		fmt.Printf("Peer %d: %v\n", i, peerID)
	}
	if len(peerIDs) == 0 {
		fmt.Println("[none]")
	}

	return nil
}

func runQuery(ctx *cli.Context) error {
	peerID, err := peer.Decode(ctx.String(flagPeerID))
	if err != nil {
		return errInvalidFlagValue(flagPeerID, err)
	}

	c := newRRPClient(ctx)
	res, err := c.Query(peerID)
	if err != nil {
		return err
	}

	for i, o := range res.Offers {
		printOffer(o, i, "")
	}
	return nil
}

func runQueryAll(ctx *cli.Context) error {
	provides, err := providesStrToVal(ctx.String(flagProvides))
	if err != nil {
		return err
	}

	searchTime := ctx.Uint64(flagSearchTime)

	c := newRRPClient(ctx)
	peerOffers, err := c.QueryAll(provides, searchTime)
	if err != nil {
		return err
	}

	for i, po := range peerOffers {
		if i > 0 {
			fmt.Println("---")
		}
		fmt.Printf("Peer %d:\n", i)
		fmt.Printf("  Peer ID: %v\n", po.PeerID)
		fmt.Printf("  Offers:\n")
		for j, o := range po.Offers {
			printOffer(o, j, "    ")
		}
	}

	return nil
}

func runMake(ctx *cli.Context) error {
	min := ctx.Float64(flagMinAmount)
	if min == 0 {
		return errNoMinAmount
	}

	max := ctx.Float64(flagMaxAmount)
	if max == 0 {
		return errNoMaxAmount
	}

	exchangeRate := ctx.Float64(flagExchangeRate)
	if exchangeRate == 0 {
		return errNoExchangeRate
	}
	otherMin := min * exchangeRate
	otherMax := max * exchangeRate

	ethAssetStr := ctx.String("eth-asset")
	ethAsset := types.EthAssetETH
	if ethAssetStr != "" {
		ethAsset = types.EthAsset(ethcommon.HexToAddress(ethAssetStr))
	}

	c := newRRPClient(ctx)

	relayerEndpoint := ctx.String(flagRelayerEndpoint)
	relayerCommission := ctx.Float64(flagRelayerCommission)
	if relayerCommission < 0 {
		return errCannotHaveNegativeCommission
	}

	if relayerCommission > 1 {
		return errCannotHaveGreaterThan100Commission
	}

	if relayerEndpoint != "" && relayerCommission == 0 {
		return errMustSetRelayerCommission
	}

	if relayerCommission != 0 && relayerEndpoint == "" {
		return errMustSetRelayerEndpoint
	}

	printOfferSummary := func(offerResp *rpctypes.MakeOfferResponse) {
		fmt.Println("Published:")
		fmt.Printf("\tOffer ID:  %s\n", offerResp.OfferID)
		fmt.Printf("\tPeer ID:   %s\n", offerResp.PeerID)
		fmt.Printf("\tTaker Min: %s %s\n", common.FmtFloat(otherMin), ethAsset)
		fmt.Printf("\tTaker Max: %s %s\n", common.FmtFloat(otherMax), ethAsset)
	}

	if ctx.Bool(flagSubscribe) {
		wsc, err := newWSClient(ctx)
		if err != nil {
			return err
		}
		defer wsc.Close()

		resp, statusCh, err := wsc.MakeOfferAndSubscribe(
			min,
			max,
			types.ExchangeRate(exchangeRate),
			ethAsset,
			relayerEndpoint,
			relayerCommission,
		)
		if err != nil {
			return err
		}

		printOfferSummary(resp)

		for stage := range statusCh {
			fmt.Printf("> Stage updated: %s\n", stage)
			if !stage.IsOngoing() {
				return nil
			}
		}

		return nil
	}

	resp, err := c.MakeOffer(min, max, exchangeRate, ethAsset, relayerEndpoint, relayerCommission)
	if err != nil {
		return err
	}

	printOfferSummary(resp)
	return nil
}

func runTake(ctx *cli.Context) error {
	peerID, err := peer.Decode(ctx.String(flagPeerID))
	if err != nil {
		return errInvalidFlagValue(flagPeerID, err)
	}
	offerID, err := types.HexToHash(ctx.String(flagOfferID))
	if err != nil {
		return errInvalidFlagValue(flagOfferID, err)
	}

	providesAmount := ctx.Float64(flagProvidesAmount)
	if providesAmount == 0 {
		return errNoProvidesAmount
	}

	if ctx.Bool(flagSubscribe) {
		wsc, err := newWSClient(ctx)
		if err != nil {
			return err
		}
		defer wsc.Close()

		statusCh, err := wsc.TakeOfferAndSubscribe(peerID, offerID, providesAmount)
		if err != nil {
			return err
		}

		fmt.Printf("Initiated swap with offer ID %s\n", offerID)

		for stage := range statusCh {
			fmt.Printf("> Stage updated: %s\n", stage)
			if !stage.IsOngoing() {
				return nil
			}
		}

		return nil
	}

	c := newRRPClient(ctx)
	if err := c.TakeOffer(peerID, offerID, providesAmount); err != nil {
		return err
	}

	fmt.Printf("Initiated swap with offer ID %s\n", offerID)
	return nil
}

func runGetPastSwapIDs(ctx *cli.Context) error {
	c := newRRPClient(ctx)
	ids, err := c.GetPastSwapIDs()
	if err != nil {
		return err
	}

	fmt.Println("Past swap offer IDs:")
	for i, id := range ids {
		fmt.Printf("%d: %s\n", i, id)
	}
	if len(ids) == 0 {
		fmt.Println("[none]")
	}
	return nil
}

func runGetOngoingSwap(ctx *cli.Context) error {
	offerID := ctx.String(flagOfferID)

	c := newRRPClient(ctx)
	info, err := c.GetOngoingSwap(offerID)
	if err != nil {
		return err
	}

	fmt.Printf("Provided: %s\nProvidedAmount: %v\nReceivedAmount: %v\nExchangeRate: %v\nStatus: %s\n",
		info.Provided,
		info.ProvidedAmount,
		info.ReceivedAmount,
		info.ExchangeRate,
		info.Status,
	)
	return nil
}

func runGetPastSwap(ctx *cli.Context) error {
	offerID := ctx.String(flagOfferID)

	c := newRRPClient(ctx)
	info, err := c.GetPastSwap(offerID)
	if err != nil {
		return err
	}

	fmt.Printf("Provided: %s\n ProvidedAmount: %v\n ReceivedAmount: %v\n ExchangeRate: %v\n Status: %s\n",
		info.Provided,
		info.ProvidedAmount,
		info.ReceivedAmount,
		info.ExchangeRate,
		info.Status,
	)
	return nil
}

func runRefund(ctx *cli.Context) error {
	offerID := ctx.String(flagOfferID)

	c := newRRPClient(ctx)
	resp, err := c.Refund(offerID)
	if err != nil {
		return err
	}

	fmt.Printf("Refunded successfully, transaction hash: %s\n", resp.TxHash)
	return nil
}

func runCancel(ctx *cli.Context) error {
	offerID, err := types.HexToHash(ctx.String(flagOfferID))
	if err != nil {
		return errInvalidFlagValue(flagOfferID, err)
	}

	c := newRRPClient(ctx)
	resp, err := c.Cancel(offerID)
	if err != nil {
		return err
	}

	fmt.Printf("Cancelled successfully, exit status: %s\n", resp)
	return nil
}

func runClearOffers(ctx *cli.Context) error {
	c := newRRPClient(ctx)

	ids := ctx.String(flagOfferIDs)
	if ids == "" {
		err := c.ClearOffers(nil)
		if err != nil {
			return err
		}

		fmt.Printf("Cleared all offers successfully.\n")
		return nil
	}

	var offerIDs []types.Hash
	for _, offerIDStr := range strings.Split(ids, ",") {
		id, err := types.HexToHash(strings.TrimSpace(offerIDStr))
		if err != nil {
			return errInvalidFlagValue(flagOfferIDs, err)
		}
		offerIDs = append(offerIDs, id)
	}
	err := c.ClearOffers(offerIDs)
	if err != nil {
		return err
	}

	fmt.Printf("Cleared offers successfully: %s\n", ids)
	return nil
}

func runGetOffers(ctx *cli.Context) error {
	c := newRRPClient(ctx)
	resp, err := c.GetOffers()
	if err != nil {
		return err
	}

	fmt.Println("Peer ID (self):", resp.PeerID)
	fmt.Println("Offers:")
	for i, offer := range resp.Offers {
		printOffer(offer, i, "  ")
	}
	if len(resp.Offers) == 0 {
		fmt.Println("[no offers]")
	}

	return nil
}

func runGetStage(ctx *cli.Context) error {
	offerID := ctx.String(flagOfferID)

	c := newRRPClient(ctx)
	resp, err := c.GetStage(offerID)
	if err != nil {
		return err
	}

	fmt.Printf("Stage=%s: %s\n", resp.Stage, resp.Info)
	return nil
}

func runSetSwapTimeout(ctx *cli.Context) error {
	duration := ctx.Uint("duration")
	if duration == 0 {
		return errNoDuration
	}

	c := newRRPClient(ctx)
	err := c.SetSwapTimeout(uint64(duration))
	if err != nil {
		return err
	}

	fmt.Printf("Set timeout duration to %ds\n", duration)
	return nil
}

<<<<<<< HEAD
func printOffer(o *types.Offer, index int, indent string) {
	if index > 0 {
		fmt.Printf("%s---\n", indent)
	}
	fmt.Printf("%sOffer ID: %s\n", indent, o.ID)
	fmt.Printf("%sProvides: %s\n", indent, o.Provides)
	fmt.Printf("%sMin Amount: %s\n", indent, common.FmtFloat(o.MinAmount))
	fmt.Printf("%sMax Amount: %s\n", indent, common.FmtFloat(o.MaxAmount))
	fmt.Printf("%sExchange Rate: %s\n", indent, common.FmtFloat(float64(o.ExchangeRate)))
	fmt.Printf("%sETH Asset: %s\n", indent, o.EthAsset)
}

func providesStrToVal(providesStr string) (types.ProvidesCoin, error) {
	var provides types.ProvidesCoin

	// The provides flag value defaults to XMR, but the user can still specify the empty
	// string explicitly, which they can do to search the empty DHT namespace for all
	// peers. `NewProvidesCoin` gives an error if you pass the empty string, so we
	// special case the empty string.
	if providesStr == "" {
		return provides, nil
	}
	return types.NewProvidesCoin(providesStr)
=======
func runGetSwapTimeout(ctx *cli.Context) error {
	c := newRRPClient(ctx)
	resp, err := c.GetSwapTimeout()
	if err != nil {
		return err
	}

	fmt.Printf("Swap Timeout Duration: %d seconds\n", resp.Timeout)
	return nil
>>>>>>> 5a4ccb33
}<|MERGE_RESOLUTION|>--- conflicted
+++ resolved
@@ -761,7 +761,17 @@
 	return nil
 }
 
-<<<<<<< HEAD
+func runGetSwapTimeout(ctx *cli.Context) error {
+	c := newRRPClient(ctx)
+	resp, err := c.GetSwapTimeout()
+	if err != nil {
+		return err
+	}
+
+	fmt.Printf("Swap Timeout Duration: %d seconds\n", resp.Timeout)
+	return nil
+}
+
 func printOffer(o *types.Offer, index int, indent string) {
 	if index > 0 {
 		fmt.Printf("%s---\n", indent)
@@ -785,15 +795,4 @@
 		return provides, nil
 	}
 	return types.NewProvidesCoin(providesStr)
-=======
-func runGetSwapTimeout(ctx *cli.Context) error {
-	c := newRRPClient(ctx)
-	resp, err := c.GetSwapTimeout()
-	if err != nil {
-		return err
-	}
-
-	fmt.Printf("Swap Timeout Duration: %d seconds\n", resp.Timeout)
-	return nil
->>>>>>> 5a4ccb33
 }