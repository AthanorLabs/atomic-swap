--- conflicted
+++ resolved
@@ -14,14 +14,9 @@
 }
 
 // InitiateProtocol is called when an RPC call is made from the user to initiate a swap.
-<<<<<<< HEAD
-func (a *alice) InitiateProtocol(providesAmount, desiredAmount, gasPrice uint64) (net.SwapState, error) {
-	if err := a.initiate(providesAmount, desiredAmount, gasPrice); err != nil {
-=======
 // The input units are ether and monero.
-func (a *alice) InitiateProtocol(providesAmount, desiredAmount float64) (net.SwapState, error) {
+func (a *alice) InitiateProtocol(providesAmount, desiredAmount float64, gasPrice uint64) (net.SwapState, error) {
 	if err := a.initiate(common.EtherToWei(providesAmount), common.MoneroToPiconero(desiredAmount)); err != nil {
->>>>>>> a2dbad20
 		return nil, err
 	}
 
@@ -40,12 +35,9 @@
 
 	// the other party initiated, saying what they will provide and what they desire.
 	// we initiate our protocol, saying we will provide what they desire and vice versa.
-<<<<<<< HEAD
+
 	// TODO: somehow get gas price, ie. when the user accepts via cli
-	if err := a.initiate(msg.DesiredAmount, msg.ProvidesAmount, 0); err != nil {
-=======
-	if err := a.initiate(common.EtherToWei(msg.DesiredAmount), common.MoneroToPiconero(msg.ProvidesAmount)); err != nil {
->>>>>>> a2dbad20
+	if err := a.initiate(common.EtherToWei(msg.DesiredAmount), common.MoneroToPiconero(msg.ProvidesAmount), 0); err != nil {
 		return nil, nil, err
 	}
 
@@ -57,11 +49,7 @@
 	return a.swapState, resp, nil
 }
 
-<<<<<<< HEAD
-func (a *alice) initiate(providesAmount, desiredAmount, gasPrice uint64) error {
-=======
-func (a *alice) initiate(providesAmount common.EtherAmount, desiredAmount common.MoneroAmount) error {
->>>>>>> a2dbad20
+func (a *alice) initiate(providesAmount common.EtherAmount, desiredAmount common.MoneroAmount, gasPrice uint64) error {
 	a.swapMu.Lock()
 	defer a.swapMu.Unlock()
 
