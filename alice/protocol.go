--- conflicted
+++ resolved
@@ -43,7 +43,9 @@
 	ethClient  *ethclient.Client
 	callOpts   *bind.CallOpts
 	chainID    *big.Int
-
+	gasPrice *big.Int
+	gasLimit uint64
+	
 	net net.MessageSender
 
 	// non-nil if a swap is currently happening, nil otherwise
@@ -59,6 +61,8 @@
 	EthereumPrivateKey   string
 	Environment          common.Environment
 	ChainID              int64
+	GasPrice *big.Int
+	GasLimit uint64
 }
 
 // NewAlice returns a new instance of Alice.
@@ -75,18 +79,10 @@
 		return nil, err
 	}
 
-<<<<<<< HEAD
-=======
-	auth, err := bind.NewKeyedTransactorWithChainID(pk, big.NewInt(cfg.ChainID))
-	if err != nil {
-		return nil, err
-	}
-
 	// TODO: add --gas-limit flag and default params for L2
 	// auth.GasLimit = 35323600
 	// auth.GasPrice = big.NewInt(2000000000)
 
->>>>>>> 28f83fdb
 	pub := pk.Public().(*ecdsa.PublicKey)
 
 	// TODO: check that Alice's monero-wallet-cli endpoint has wallet-dir configured
