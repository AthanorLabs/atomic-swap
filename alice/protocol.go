--- conflicted
+++ resolved
@@ -145,11 +145,7 @@
 	copy(pkb[:], common.Reverse(pkBob))
 
 	// TODO: put auth in swapState
-<<<<<<< HEAD
-	s.txOpts.Value = big.NewInt(int64(amount))
-=======
-	s.alice.auth.Value = amount.BigInt()
->>>>>>> a2dbad20
+	s.txOpts.Value = amount.BigInt()
 	defer func() {
 		s.txOpts.Value = nil
 	}()
