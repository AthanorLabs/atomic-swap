package alice

import (
	"context"
	"crypto/ecdsa"
	"encoding/hex"
	"errors"
	"fmt"
	"math/big"
	"time"

	"github.com/ethereum/go-ethereum/accounts/abi/bind"
	ethcommon "github.com/ethereum/go-ethereum/common"
	"github.com/ethereum/go-ethereum/crypto"
	"github.com/ethereum/go-ethereum/ethclient"

	"github.com/noot/atomic-swap/monero"
	"github.com/noot/atomic-swap/swap-contract"
)

var _ Alice = &alice{}

const (
	keyAlice = "4f3edf983ac636a65a842ce7c78d9aa706d3b113bce9c46f30d7d21715b23b1d"
)

func reverse(s []byte) []byte {
	for i, j := 0, len(s)-1; i < j; i, j = i+1, j-1 {
		s[i], s[j] = s[j], s[i]
	}
	return s
}

// Alice contains the functions that will be called by a user who owns ETH
// and wishes to swap for XMR.
type Alice interface {
	// GenerateKeys generates Alice's monero spend and view keys (S_b, V_b)
	// It returns Alice's public spend key
	GenerateKeys() (*monero.PublicKeyPair, error)

	// SetBobKeys sets Bob's public spend key (to be stored in the contract) and Bob's
	// private view key (used to check XMR balance before calling Ready())
	SetBobKeys(*monero.PublicKey, *monero.PrivateViewKey)

	// DeployAndLockETH deploys an instance of the Swap contract and locks `amount` ether in it.
	DeployAndLockETH(amount uint) (ethcommon.Address, error)

	// Ready calls the Ready() method on the Swap contract, indicating to Bob he has until time t_1 to
	// call Claim(). Ready() should only be called once Alice sees Bob lock his XMR.
	// If time t_0 has passed, there is no point of calling Ready().
	Ready() error

	// WatchForClaim watches for Bob to call Claim() on the Swap contract.
	// When Claim() is called, revealing Bob's secret s_b, the secret key corresponding
	// to (s_a + s_b) will be sent over this channel, allowing Alice to claim the XMR it contains.
	WatchForClaim() (<-chan *monero.PrivateKeyPair, error)

	// Refund calls the Refund() method in the Swap contract, revealing Alice's secret
	// and returns to her the ether in the contract.
	// If time t_1 passes and Claim() has not been called, Alice should call Refund().
	Refund() error

	// CreateMoneroWallet creates Alice's monero wallet after Bob calls Claim().
	CreateMoneroWallet(*monero.PrivateKeyPair) (monero.Address, error)

	NotifyClaimed(txHash string) (monero.Address, error)
}

type alice struct {
	ctx    context.Context
	t0, t1 time.Time

	privkeys    *monero.PrivateKeyPair
	pubkeys     *monero.PublicKeyPair
	bobSpendKey *monero.PublicKey
	bobViewKey  *monero.PrivateViewKey
	client      monero.Client

	contract   *swap.Swap
	ethPrivKey *ecdsa.PrivateKey
	ethClient  *ethclient.Client
	auth       *bind.TransactOpts
}

// NewAlice returns a new instance of Alice.
// It accepts an endpoint to a monero-wallet-rpc instance where Alice will generate
// the account in which the XMR will be deposited.
func NewAlice(moneroEndpoint, ethEndpoint, ethPrivKey string) (*alice, error) {
	pk, err := crypto.HexToECDSA(ethPrivKey)
	if err != nil {
		return nil, err
	}

	ec, err := ethclient.Dial(ethEndpoint)
	if err != nil {
		return nil, err
	}
	auth, err := bind.NewKeyedTransactorWithChainID(pk, big.NewInt(1337)) // ganache chainID
	if err != nil {
		return nil, err
	}

	return &alice{
		ctx:        context.Background(), // TODO: add cancel
		ethPrivKey: pk,
		ethClient:  ec,
		client:     monero.NewClient(moneroEndpoint),
		auth:       auth,
	}, nil
}

func (a *alice) GenerateKeys() (*monero.PublicKeyPair, error) {
	var err error
	a.privkeys, err = monero.GenerateKeys()
	if err != nil {
		return nil, err
	}

	a.pubkeys = a.privkeys.PublicKeyPair()
	return a.pubkeys, nil
}

func (a *alice) SetBobKeys(sk *monero.PublicKey, vk *monero.PrivateViewKey) {
	a.bobSpendKey = sk
	a.bobViewKey = vk
}

func (a *alice) DeployAndLockETH(amount uint) (ethcommon.Address, error) {
	pkAlice := reverse(a.pubkeys.SpendKey().Bytes())
	pkBob := reverse(a.bobSpendKey.Bytes())

	var pka, pkb [32]byte
	copy(pka[:], reverse(pkAlice))
	copy(pkb[:], reverse(pkBob))

	address, _, swap, err := swap.DeploySwap(a.auth, a.ethClient, pka, pkb)
	if err != nil {
		return ethcommon.Address{}, err
	}

	a.contract = swap
	return address, nil
}

func (a *alice) Ready() error {
	txOpts := &bind.TransactOpts{
		From:   a.auth.From,
		Signer: a.auth.Signer,
	}
	_, err := a.contract.SetReady(txOpts)
	return err
}

func (a *alice) WatchForClaim() (<-chan *monero.PrivateKeyPair, error) {
	watchOpts := &bind.WatchOpts{
		Context: a.ctx,
	}

	out := make(chan *monero.PrivateKeyPair)
	ch := make(chan *swap.SwapClaimed)
	defer close(out)

	// watch for Refund() event on chain, calculate unlock key as result
	sub, err := a.contract.WatchClaimed(watchOpts, ch)
	if err != nil {
		return nil, err
	}

	defer sub.Unsubscribe()

	go func() {
		fmt.Println("watching for claim...")
		for {
			select {
			case claim := <-ch:
				fmt.Println("got claim", claim)
				if claim == nil || claim.S == nil {
					continue
				}

				// got Bob's secret
				sbBytes := claim.S.Bytes()
				var sb [32]byte
				copy(sb[:], sbBytes)

				skB, err := monero.NewPrivateSpendKey(sb[:])
				if err != nil {
					fmt.Printf("failed to convert Bob's secret into a key: %w", err)
					return
				}

				vkA, err := skB.View()
				if err != nil {
					fmt.Printf("failed to get view key from Bob's secret spend key: %w", err)
					return
				}

				skAB := monero.SumPrivateSpendKeys(skB, a.privkeys.SpendKey())
				vkAB := monero.SumPrivateViewKeys(vkA, a.privkeys.ViewKey())
				kpAB := monero.NewPrivateKeyPair(skAB, vkAB)

				out <- kpAB
				return
			case <-a.ctx.Done():
				return
			}
		}
	}()

	return out, nil
}

func (a *alice) Refund() error {
	txOpts := &bind.TransactOpts{
		From:   a.auth.From,
		Signer: a.auth.Signer,
	}
<<<<<<< HEAD
	secret := a.privkeys.SpendKeyBytes()
	s := big.NewInt(0).SetBytes(secret)
=======
	secret := a.privkeys.Bytes()
	s := big.NewInt(0).SetBytes(reverse(secret))
>>>>>>> 83e7d6a7
	_, err := a.contract.Refund(txOpts, s)
	return err
}

func (a *alice) CreateMoneroWallet(kpAB *monero.PrivateKeyPair) (monero.Address, error) {
	// got Bob's secret
	// skAB := monero.SumPrivateSpendKeys(kpB.SpendKey(), a.privkeys.SpendKey())
	// vkAB := monero.SumPrivateViewKeys(kpB.ViewKey(), a.privkeys.ViewKey())
	// kpAB := monero.NewPrivateKeyPair(skAB, vkAB)

	if err := a.client.GenerateFromKeys(kpAB, "alice-swap-wallet-0", ""); err != nil {
		return "", err
	}

	return kpAB.Address(), nil
}

func (a *alice) NotifyClaimed(txHash string) (monero.Address, error) {
	receipt, err := a.ethClient.TransactionReceipt(a.ctx, ethcommon.HexToHash(txHash))
	if err != nil {
		return "", err
	}

	if len(receipt.Logs) == 0 {
		return "", errors.New("no logs!!!")
	}

	abi, err := swap.SwapMetaData.GetAbi()
	if err != nil {
		return "", err
	}

	data := receipt.Logs[0].Data
	res, err := abi.Unpack("Claimed", data)
	if err != nil {
		return "", err
	}

	fmt.Println("got Bob's secret!", hex.EncodeToString(res[0].(*big.Int).Bytes()))

	// got Bob's secret
	sbBytes := res[0].(*big.Int).Bytes()
	var sb [32]byte
	copy(sb[:], sbBytes)

	skB, err := monero.NewPrivateSpendKey(sb[:])
	if err != nil {
		fmt.Printf("failed to convert Bob's secret into a key: %s\n", err)
		return "", err
	}

	skAB := monero.SumPrivateSpendKeys(skB, a.privkeys.SpendKey())
	kpAB, err := skAB.AsPrivateKeyPair()
	if err != nil {
		return "", err
	}

	return a.CreateMoneroWallet(kpAB)
}

func reverse(s []byte) []byte {
	for i, j := 0, len(s)-1; i < j; i, j = i+1, j-1 {
		s[i], s[j] = s[j], s[i]
	}
	return s
}<|MERGE_RESOLUTION|>--- conflicted
+++ resolved
@@ -215,13 +215,9 @@
 		From:   a.auth.From,
 		Signer: a.auth.Signer,
 	}
-<<<<<<< HEAD
+
 	secret := a.privkeys.SpendKeyBytes()
-	s := big.NewInt(0).SetBytes(secret)
-=======
-	secret := a.privkeys.Bytes()
 	s := big.NewInt(0).SetBytes(reverse(secret))
->>>>>>> 83e7d6a7
 	_, err := a.contract.Refund(txOpts, s)
 	return err
 }
@@ -280,11 +276,4 @@
 	}
 
 	return a.CreateMoneroWallet(kpAB)
-}
-
-func reverse(s []byte) []byte {
-	for i, j := 0, len(s)-1; i < j; i, j = i+1, j-1 {
-		s[i], s[j] = s[j], s[i]
-	}
-	return s
 }