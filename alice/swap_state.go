package alice

import (
	"context"
	"errors"
	"fmt"
	"math/big"
	"sync"
	"time"

	"github.com/noot/atomic-swap/common"
	"github.com/noot/atomic-swap/monero"
	"github.com/noot/atomic-swap/net"
	"github.com/noot/atomic-swap/swap-contract"

	"github.com/ethereum/go-ethereum/accounts/abi/bind"
	ethcommon "github.com/ethereum/go-ethereum/common"
	"github.com/fatih/color"
)

var nextID uint64 = 0

var (
	errMissingKeys    = errors.New("did not receive Bob's public spend or private view key")
	errMissingAddress = errors.New("did not receive Bob's address")
)

// swapState is an instance of a swap. it holds the info needed for the swap,
// and its current state.
type swapState struct {
	*alice
	ctx    context.Context
	cancel context.CancelFunc
	sync.Mutex

	id uint64
	// amount of ETH we are providing this swap, and the amount of XMR we should receive.
	providesAmount common.EtherAmount
	desiredAmount  common.MoneroAmount

	// our keys for this session
	privkeys *monero.PrivateKeyPair
	pubkeys  *monero.PublicKeyPair

	// Bob's keys for this session
	bobPublicSpendKey *monero.PublicKey
	bobPrivateViewKey *monero.PrivateViewKey
	bobAddress        ethcommon.Address

	// swap contract and timeouts in it; set once contract is deployed
	contract *swap.Swap
	t0, t1   time.Time
	txOpts   *bind.TransactOpts

	// next expected network message
	nextExpectedMessage net.Message // TODO: change to type?

	// channels
	xmrLockedCh chan struct{}
	claimedCh   chan struct{}

	// set to true upon creating of the XMR wallet
	success bool
}

<<<<<<< HEAD
func newSwapState(a *alice, providesAmount, desiredAmount, gasPrice uint64) (*swapState, error) {
	txOpts, err := bind.NewKeyedTransactorWithChainID(a.ethPrivKey, a.chainID)
	if err != nil {
		return nil, err
	}

	if gasPrice != 0 {
		txOpts.GasPrice = big.NewInt(int64(gasPrice))
	}

=======
func newSwapState(a *alice, providesAmount common.EtherAmount, desiredAmount common.MoneroAmount) *swapState {
>>>>>>> a2dbad20
	ctx, cancel := context.WithCancel(a.ctx)

	s := &swapState{
		ctx:                 ctx,
		cancel:              cancel,
		alice:               a,
		id:                  nextID,
		providesAmount:      providesAmount,
		desiredAmount:       desiredAmount,
		txOpts:              txOpts,
		nextExpectedMessage: &net.SendKeysMessage{},
		xmrLockedCh:         make(chan struct{}),
		claimedCh:           make(chan struct{}),
	}

	nextID++
	return s, nil
}

func (s *swapState) SendKeysMessage() (*net.SendKeysMessage, error) {
	kp, err := s.generateKeys()
	if err != nil {
		return nil, err
	}

	return &net.SendKeysMessage{
		PublicSpendKey: kp.SpendKey().Hex(),
		PublicViewKey:  kp.ViewKey().Hex(),
	}, nil
}

// ProtocolComplete is called by the network when the protocol stream closes.
// If it closes prematurely, we need to perform recovery.
func (s *swapState) ProtocolComplete() {
	s.Lock()
	defer s.Unlock()

	defer func() {
		// stop all running goroutines
		s.cancel()
		s.alice.swapState = nil
	}()

	if s.success {
		str := color.New(color.Bold).Sprintf("**swap completed successfully! id=%d**", s.id)
		log.Info(str)
		return
	}

	switch s.nextExpectedMessage.(type) {
	case *net.SendKeysMessage:
		// we are fine, as we only just initiated the protocol.
	case *net.NotifyXMRLock:
		// we already deployed the contract, so we should call Refund().
		if err := s.tryRefund(); err != nil {
			log.Errorf("failed to refund: err=%s", err)
			return
		}
	case *net.NotifyClaimed:
		// the XMR has been locked, but the ETH hasn't been claimed.
		// we should also refund in this case.
		if err := s.tryRefund(); err != nil {
			log.Errorf("failed to refund: err=%s", err)
			return
		}
	default:
		log.Errorf("unexpected nextExpectedMessage in ProtocolComplete: type=%T", s.nextExpectedMessage)
	}
}

func (s *swapState) tryRefund() error {
	untilT0 := time.Until(s.t0)
	untilT1 := time.Until(s.t1)

	// TODO: also check if IsReady == true

	if untilT0 > 0 && untilT1 < 0 {
		// we've passed t0 but aren't past t1 yet, so we need to wait until t1
		log.Infof("waiting until time %s to refund", s.t1)
		<-time.After(untilT1)
	}

	_, err := s.refund()
	return err
}

// HandleProtocolMessage is called by the network to handle an incoming message.
// If the message received is not the expected type for the point in the protocol we're at,
// this function will return an error.
func (s *swapState) HandleProtocolMessage(msg net.Message) (net.Message, bool, error) {
	s.Lock()
	defer s.Unlock()

	if err := s.checkMessageType(msg); err != nil {
		return nil, true, err
	}

	switch msg := msg.(type) {
	case *net.SendKeysMessage:
		resp, err := s.handleSendKeysMessage(msg)
		if err != nil {
			return nil, true, err
		}

		return resp, false, nil
	case *net.NotifyXMRLock:
		if msg.Address == "" {
			return nil, true, errors.New("got empty address for locked XMR")
		}
		// check that XMR was locked in expected account, and confirm amount
		vk := monero.SumPrivateViewKeys(s.bobPrivateViewKey, s.privkeys.ViewKey())
		sk := monero.SumPublicKeys(s.bobPublicSpendKey, s.pubkeys.SpendKey())
		kp := monero.NewPublicKeyPair(sk, vk.Public())

		if msg.Address != string(kp.Address(s.alice.env)) {
			return nil, true, fmt.Errorf("address received in message does not match expected address")
		}

		t := time.Now().Format("2006-Jan-2-15:04:05")
		walletName := fmt.Sprintf("alice-viewonly-wallet-%s", t)
		if err := s.alice.client.GenerateViewOnlyWalletFromKeys(vk, kp.Address(s.alice.env), walletName, ""); err != nil {
			return nil, true, fmt.Errorf("failed to generate view-only wallet to verify locked XMR: %w", err)
		}

		if s.alice.env != common.Development {
			// wait for 2 new blocks, otherwise balance might be 0
			// TODO: check transaction hash
			if err := monero.WaitForBlocks(s.alice.client); err != nil {
				return nil, true, err
			}

			if err := monero.WaitForBlocks(s.alice.client); err != nil {
				return nil, true, err
			}
		}

		if err := s.alice.client.Refresh(); err != nil {
			return nil, true, fmt.Errorf("failed to refresh client: %w", err)
		}

		balance, err := s.alice.client.GetBalance(0)
		if err != nil {
			return nil, true, fmt.Errorf("failed to get balance: %w", err)
		}

		log.Debugf("checking locked wallet, address=%s balance=%v", kp.Address(s.alice.env), balance.Balance)

		// TODO: also check that the balance isn't unlocked only after an unreasonable amount of blocks
		if balance.Balance < float64(s.desiredAmount) {
			return nil, true, fmt.Errorf("locked XMR amount is less than expected: got %v, expected %v", balance.Balance, float64(s.desiredAmount))
		}

		if err := s.alice.client.CloseWallet(); err != nil {
			return nil, true, fmt.Errorf("failed to close wallet: %w", err)
		}

		s.nextExpectedMessage = &net.NotifyClaimed{}
		close(s.xmrLockedCh)

		if err := s.ready(); err != nil {
			return nil, true, fmt.Errorf("failed to call Ready: %w", err)
		}

		log.Debug("set swap.IsReady == true")

		go func() {
			until := time.Until(s.t1)

			select {
			case <-s.ctx.Done():
				return
			case <-time.After(until):
				// Bob hasn't claimed, and we're after t_1. let's call Refund
				txhash, err := s.refund()
				if err != nil {
					log.Errorf("failed to refund: err=%s", err)
					return
				}

				log.Infof("got our ETH back: tx hash=%s", txhash)

				// send NotifyRefund msg
				if err = s.net.SendSwapMessage(&net.NotifyRefund{
					TxHash: txhash,
				}); err != nil {
					log.Errorf("failed to send refund message: err=%s", err)
				}
			case <-s.claimedCh:
				return
			}
		}()

		out := &net.NotifyReady{}
		return out, false, nil
	case *net.NotifyClaimed:
		address, err := s.handleNotifyClaimed(msg.TxHash)
		if err != nil {
			log.Error("failed to create monero address: err=", err)
			return nil, true, err
		}

		close(s.claimedCh)

		log.Info("successfully created monero wallet from our secrets: address=", address)
		return nil, true, nil
	default:
		return nil, false, errors.New("unexpected message type")
	}
}

func (s *swapState) handleSendKeysMessage(msg *net.SendKeysMessage) (net.Message, error) {
	if msg.PublicSpendKey == "" || msg.PrivateViewKey == "" {
		return nil, errMissingKeys
	}

	if msg.EthAddress == "" {
		return nil, errMissingAddress
	}

	vk, err := monero.NewPrivateViewKeyFromHex(msg.PrivateViewKey)
	if err != nil {
		return nil, fmt.Errorf("failed to generate Bob's private view keys: %w", err)
	}

	s.bobAddress = ethcommon.HexToAddress(msg.EthAddress)

	log.Debugf("got Bob's keys and address: address=%s", s.bobAddress)
	s.nextExpectedMessage = &net.NotifyXMRLock{}

	sk, err := monero.NewPublicKeyFromHex(msg.PublicSpendKey)
	if err != nil {
		return nil, fmt.Errorf("failed to generate Bob's public spend key: %w", err)
	}
	s.setBobKeys(sk, vk)
	address, err := s.deployAndLockETH(s.providesAmount)
	if err != nil {
		return nil, fmt.Errorf("failed to deploy contract: %w", err)
	}

	log.Info("deployed Swap contract, waiting for XMR to be locked: contract address=", address)

	// set t0 and t1
	// TODO: these sometimes fail with "attempting to unmarshall an empty string while arguments are expected"
	for {
		log.Debug("attempting to fetch t0 from contract")

		st0, err := s.contract.Timeout0(s.alice.callOpts)
		if err != nil {
			time.Sleep(time.Second * 10)
			continue
		}

		s.t0 = time.Unix(st0.Int64(), 0)
		break
	}

	for {
		log.Debug("attempting to fetch t1 from contract")

		st1, err := s.contract.Timeout1(s.alice.callOpts)
		if err != nil {
			time.Sleep(time.Second * 10)
			continue
		}

		s.t1 = time.Unix(st1.Int64(), 0)
		break
	}

	// start goroutine to check that Bob locks before t_0
	go func() {
		const timeoutBuffer = time.Minute * 5
		until := time.Until(s.t0)

		select {
		case <-s.ctx.Done():
			return
		case <-time.After(until - timeoutBuffer):
			// Bob hasn't locked yet, let's call refund
			txhash, err := s.refund()
			if err != nil {
				log.Errorf("failed to refund: err=%s", err)
				return
			}

			log.Infof("got our ETH back: tx hash=%s", txhash)

			// send NotifyRefund msg
			if err := s.net.SendSwapMessage(&net.NotifyRefund{
				TxHash: txhash,
			}); err != nil {
				log.Errorf("failed to send refund message: err=%s", err)
			}
		case <-s.xmrLockedCh:
			return
		}

	}()

	out := &net.NotifyContractDeployed{
		Address: address.String(),
	}

	return out, nil
}

func (s *swapState) checkMessageType(msg net.Message) error {
	if msg.Type() != s.nextExpectedMessage.Type() {
		return errors.New("received unexpected message")
	}

	return nil
}<|MERGE_RESOLUTION|>--- conflicted
+++ resolved
@@ -63,8 +63,7 @@
 	success bool
 }
 
-<<<<<<< HEAD
-func newSwapState(a *alice, providesAmount, desiredAmount, gasPrice uint64) (*swapState, error) {
+func newSwapState(a *alice, providesAmount common.EtherAmount, desiredAmount common.MoneroAmount, gasPrice uint64)) *swapState {
 	txOpts, err := bind.NewKeyedTransactorWithChainID(a.ethPrivKey, a.chainID)
 	if err != nil {
 		return nil, err
@@ -74,9 +73,6 @@
 		txOpts.GasPrice = big.NewInt(int64(gasPrice))
 	}
 
-=======
-func newSwapState(a *alice, providesAmount common.EtherAmount, desiredAmount common.MoneroAmount) *swapState {
->>>>>>> a2dbad20
 	ctx, cancel := context.WithCancel(a.ctx)
 
 	s := &swapState{
