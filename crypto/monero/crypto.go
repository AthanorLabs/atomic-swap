--- conflicted
+++ resolved
@@ -7,14 +7,9 @@
 	"errors"
 	"fmt"
 
-<<<<<<< HEAD
 	"github.com/athanorlabs/atomic-swap/crypto"
 
-=======
->>>>>>> fc6c94b3
 	ed25519 "filippo.io/edwards25519"
-
-	"github.com/athanorlabs/atomic-swap/crypto"
 )
 
 const privateKeySize = 32
